--- conflicted
+++ resolved
@@ -11,17 +11,5 @@
   IO.swift
   ShardedAtomicCounter.swift
 
-<<<<<<< HEAD
-  SWIFT_COMPILE_FLAGS
-=======
-  SWIFT_MODULE_DEPENDS_IOS Darwin
-  SWIFT_MODULE_DEPENDS_OSX Darwin
-  SWIFT_MODULE_DEPENDS_TVOS Darwin
-  SWIFT_MODULE_DEPENDS_WATCHOS Darwin
-  SWIFT_MODULE_DEPENDS_LINUX Glibc
-  SWIFT_MODULE_DEPENDS_FREEBSD Glibc
-  SWIFT_MODULE_DEPENDS_CYGWIN Glibc
-  SWIFT_MODULE_DEPENDS_HAIKU Glibc
   SWIFT_COMPILE_FLAGS ${swift_swiftprivate_compile_flags}
->>>>>>> 4db1efa3
   INSTALL_IN_COMPONENT stdlib-experimental)
