// RUN: %target-swift-frontend %s -S -g -o - | %FileCheck %s

// XFAIL: linux

func markUsed<T>(_ t: T) {}
// CHECK: _main:
// CHECK-NEXT: Lfunc_begin0:
// Verify that the top-level function (main) begins at line 0 and then
<<<<<<< HEAD
// proceeds to the first line.
// CHECK: .loc    {{[0-9]}} 0 {{[0-9]}} prologue_end
// CHECK-NOT: Lfunc_end0:
// CHECK: .loc    {{[0-9]}} [[@LINE+1]] {{[0-9]}}
var a = 1
var b = 2
markUsed(a+b)
=======
// proceeds to line 6.
// CHECK: .loc    {{[0-9]}} 0 {{[0-9]}} 
// CHECK-NOT: .loc
// CHECK: .loc    {{[0-9]}} 6 {{[0-9]}} prologue_end
>>>>>>> 9cebf0a6
<|MERGE_RESOLUTION|>--- conflicted
+++ resolved
@@ -6,17 +6,10 @@
 // CHECK: _main:
 // CHECK-NEXT: Lfunc_begin0:
 // Verify that the top-level function (main) begins at line 0 and then
-<<<<<<< HEAD
 // proceeds to the first line.
-// CHECK: .loc    {{[0-9]}} 0 {{[0-9]}} prologue_end
+// CHECK: .loc    {{[0-9]}} 0 {{[0-9]}} 
 // CHECK-NOT: Lfunc_end0:
-// CHECK: .loc    {{[0-9]}} [[@LINE+1]] {{[0-9]}}
+// CHECK: .loc    {{[0-9]}} [[@LINE+1]] {{[0-9]}} prologue_end
 var a = 1
 var b = 2
-markUsed(a+b)
-=======
-// proceeds to line 6.
-// CHECK: .loc    {{[0-9]}} 0 {{[0-9]}} 
-// CHECK-NOT: .loc
-// CHECK: .loc    {{[0-9]}} 6 {{[0-9]}} prologue_end
->>>>>>> 9cebf0a6
+markUsed(a+b)