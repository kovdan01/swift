// RUN: %target-swift-emit-silgen %s | %FileCheck %s
// RUN: %target-swift-frontend -emit-ir %s

struct S {}
class B {}
class C: B {}
class D: C {}

func callMethodsOnOpaque<T, U>(o: Opaque<T>, t: T, u: U, tt: T.Type) {
  _ = o.inAndOut(x: t)
  _ = o.inAndOutGeneric(x: t, y: u)
  _ = o.inAndOutMetatypes(x: tt)
  _ = o.inAndOutTuples(x: (t, (tt, { $0 })))
  _ = o.variantOptionality(x: t)
  _ = o.variantOptionalityMetatypes(x: tt)
  _ = o.variantOptionalityFunctions(x: { $0 })
  _ = o.variantOptionalityTuples(x: (t, (tt, { $0 })))
}

func callMethodsOnStillOpaque<T, U>(o: StillOpaque<T>, t: T, u: U, tt: T.Type) {
  _ = o.inAndOut(x: t)
  _ = o.inAndOutGeneric(x: t, y: u)
  _ = o.inAndOutMetatypes(x: tt)
  _ = o.inAndOutTuples(x: (t, (tt, { $0 })))
  _ = o.variantOptionality(x: t)
  _ = o.variantOptionalityMetatypes(x: tt)
  _ = o.variantOptionalityFunctions(x: { $0 })
  _ = o.variantOptionalityTuples(x: (t, (tt, { $0 })))
}

func callMethodsOnConcreteValue<U>(o: ConcreteValue, t: S, u: U, tt: S.Type) {
  _ = o.inAndOut(x: t)
  _ = o.inAndOutGeneric(x: t, y: u)
  _ = o.inAndOutMetatypes(x: tt)
  _ = o.inAndOutTuples(x: (t, (tt, { $0 })))
  _ = o.variantOptionality(x: t)
  _ = o.variantOptionalityMetatypes(x: tt)
  _ = o.variantOptionalityFunctions(x: { $0 })
  _ = o.variantOptionalityTuples(x: (t, (tt, { $0 })))
}

func callMethodsOnConcreteClass<U>(o: ConcreteClass, t: C, u: U, tt: C.Type) {
  _ = o.inAndOut(x: t)
  _ = o.inAndOutGeneric(x: t, y: u)
  _ = o.inAndOutMetatypes(x: tt)
  _ = o.inAndOutTuples(x: (t, (tt, { $0 })))
  _ = o.variantOptionality(x: t)
  _ = o.variantOptionalityMetatypes(x: tt)
  _ = o.variantOptionalityFunctions(x: { $0 })
  _ = o.variantOptionalityTuples(x: (t, (tt, { $0 })))
}

func callMethodsOnConcreteClassVariance<U>(o: ConcreteClassVariance, b: B, c: C, u: U, tt: C.Type) {
  _ = o.inAndOut(x: b)
  _ = o.inAndOutGeneric(x: c, y: u)
  _ = o.inAndOutMetatypes(x: tt)
  _ = o.inAndOutTuples(x: (c, (tt, { $0 })))
  _ = o.variantOptionality(x: b)
  _ = o.variantOptionalityMetatypes(x: tt)
  _ = o.variantOptionalityFunctions(x: { $0 })
  _ = o.variantOptionalityTuples(x: (c, (tt, { $0 })))
}

func callMethodsOnOpaqueTuple<T, U>(o: OpaqueTuple<T>, t: (T, T), u: U, tt: (T, T).Type) {
  _ = o.inAndOut(x: t)
  _ = o.inAndOutGeneric(x: t, y: u)
  _ = o.inAndOutMetatypes(x: tt)
  _ = o.inAndOutTuples(x: (t, (tt, { $0 })))
  _ = o.variantOptionality(x: t)
  _ = o.variantOptionalityMetatypes(x: tt)
  _ = o.variantOptionalityFunctions(x: { $0 })
  _ = o.variantOptionalityTuples(x: (t, (tt, { $0 })))
}

func callMethodsOnConcreteTuple<U>(o: ConcreteTuple, t: (S, S), u: U, tt: (S, S).Type) {
  _ = o.inAndOut(x: t)
  _ = o.inAndOutGeneric(x: t, y: u)
  _ = o.inAndOutMetatypes(x: tt)
  _ = o.inAndOutTuples(x: (t, (tt, { $0 })))
  _ = o.variantOptionality(x: t)
  _ = o.variantOptionalityMetatypes(x: tt)
  _ = o.variantOptionalityFunctions(x: { $0 })
  _ = o.variantOptionalityTuples(x: (t, (tt, { $0 })))
}

func callMethodsOnOpaqueFunction<X, Y, U>(o: OpaqueFunction<X, Y>, t: @escaping (X) -> Y, u: U, tt: ((X) -> Y).Type) {
  _ = o.inAndOut(x: t)
  _ = o.inAndOutGeneric(x: t, y: u)
  _ = o.inAndOutMetatypes(x: tt)
  _ = o.inAndOutTuples(x: (t, (tt, { $0 })))
  _ = o.variantOptionality(x: t)
  _ = o.variantOptionalityMetatypes(x: tt)
  _ = o.variantOptionalityFunctions(x: { $0 })
  _ = o.variantOptionalityTuples(x: (t, (tt, { $0 })))
}

func callMethodsOnConcreteFunction<U>(o: ConcreteFunction, t: @escaping (S) -> S, u: U, tt: ((S) -> S).Type) {
  _ = o.inAndOut(x: t)
  _ = o.inAndOutGeneric(x: t, y: u)
  _ = o.inAndOutMetatypes(x: tt)
  _ = o.inAndOutTuples(x: (t, (tt, { $0 })))
  _ = o.variantOptionality(x: t)
  _ = o.variantOptionalityMetatypes(x: tt)
  _ = o.variantOptionalityFunctions(x: { $0 })
  _ = o.variantOptionalityTuples(x: (t, (tt, { $0 })))
}

func callMethodsOnOpaqueMetatype<T, U>(o: OpaqueMetatype<T>, t: T.Type, u: U, tt: T.Type.Type) {
  _ = o.inAndOut(x: t)
  _ = o.inAndOutGeneric(x: t, y: u)
  _ = o.inAndOutMetatypes(x: tt)
  _ = o.inAndOutTuples(x: (t, (tt, { $0 })))
  _ = o.variantOptionality(x: t)
  _ = o.variantOptionalityMetatypes(x: tt)
  _ = o.variantOptionalityFunctions(x: { $0 })
  _ = o.variantOptionalityTuples(x: (t, (tt, { $0 })))
}

func callMethodsOnConcreteValueMetatype<U>(o: ConcreteValueMetatype, t: S.Type, u: U, tt: S.Type.Type) {
  _ = o.inAndOut(x: t)
  _ = o.inAndOutGeneric(x: t, y: u)
  _ = o.inAndOutMetatypes(x: tt)
  _ = o.inAndOutTuples(x: (t, (tt, { $0 })))
  _ = o.variantOptionality(x: t)
  _ = o.variantOptionalityMetatypes(x: tt)
  _ = o.variantOptionalityFunctions(x: { $0 })
  _ = o.variantOptionalityTuples(x: (t, (tt, { $0 })))
}

func callMethodsOnConcreteClassMetatype<U>(o: ConcreteClassMetatype, t: C.Type, u: U, tt: C.Type.Type) {
  _ = o.inAndOut(x: t)
  _ = o.inAndOutGeneric(x: t, y: u)
  _ = o.inAndOutMetatypes(x: tt)
  _ = o.inAndOutTuples(x: (t, (tt, { $0 })))
  _ = o.variantOptionality(x: t)
  _ = o.variantOptionalityMetatypes(x: tt)
  _ = o.variantOptionalityFunctions(x: { $0 })
  _ = o.variantOptionalityTuples(x: (t, (tt, { $0 })))
}

func callMethodsOnConcreteOptional<U>(o: ConcreteOptional, t: S?, u: U, tt: S?.Type) {
  _ = o.inAndOut(x: t)
  _ = o.inAndOutGeneric(x: t, y: u)
  _ = o.inAndOutMetatypes(x: tt)
  _ = o.inAndOutTuples(x: (t, (tt, { $0 })))
  _ = o.variantOptionality(x: t)
  _ = o.variantOptionalityMetatypes(x: tt)
  _ = o.variantOptionalityFunctions(x: { $0 })
  _ = o.variantOptionalityTuples(x: (t, (tt, { $0 })))
}

class Opaque<T> {
  typealias ObnoxiousTuple = (T, (T.Type, (T) -> T))

  func inAndOut(x: T) -> T { return x }
  func inAndOutGeneric<U>(x: T, y: U) -> U { return y }
  func inAndOutMetatypes(x: T.Type) -> T.Type { return x }
  func inAndOutFunctions(x: @escaping (T) -> T) -> (T) -> T { return x }
  func inAndOutTuples(x: ObnoxiousTuple) -> ObnoxiousTuple { return x }
  func variantOptionality(x: T) -> T? { return x }
  func variantOptionalityMetatypes(x: T.Type) -> T.Type? { return x }
  func variantOptionalityFunctions(x: @escaping (T) -> T) -> ((T) -> T)? { return x }
  func variantOptionalityTuples(x: ObnoxiousTuple) -> ObnoxiousTuple? { return x }
}

// CHECK-LABEL: sil_vtable Opaque {
// CHECK-NEXT:   #Opaque.inAndOut: <T> (Opaque<T>) -> (T) -> T : @$s27vtable_thunks_reabstraction6OpaqueC8inAndOut1xxx_tF    // Opaque.inAndOut(x:)
// CHECK-NEXT:   #Opaque.inAndOutGeneric: <T><U> (Opaque<T>) -> (T, U) -> U : @$s27vtable_thunks_reabstraction6OpaqueC15inAndOutGeneric1x1yqd__x_qd__tlF     // Opaque.inAndOutGeneric<A>(x:y:)
// CHECK-NEXT:   #Opaque.inAndOutMetatypes: <T> (Opaque<T>) -> (T.Type) -> T.Type : @$s27vtable_thunks_reabstraction6OpaqueC17inAndOutMetatypes1xxmxm_tF     // Opaque.inAndOutMetatypes(x:)
// CHECK-NEXT:   #Opaque.inAndOutFunctions: <T> (Opaque<T>) -> (@escaping (T) -> T) -> (T) -> T : @$s27vtable_thunks_reabstraction6OpaqueC17inAndOutFunctions1xxxcxxc_tF     // Opaque.inAndOutFunctions(x:)
// CHECK-NEXT:   #Opaque.inAndOutTuples: <T> (Opaque<T>) -> ((T, (T.Type, (T) -> T))) -> (T, (T.Type, (T) -> T)) : @$s27vtable_thunks_reabstraction6OpaqueC14inAndOutTuples1xx_xm_xxcttx_xm_xxctt_tF // Opaque.inAndOutTuples(x:)
// CHECK-NEXT:   #Opaque.variantOptionality: <T> (Opaque<T>) -> (T) -> T? : @$s27vtable_thunks_reabstraction6OpaqueC18variantOptionality1xxSgx_tF    // Opaque.variantOptionality(x:)
// CHECK-NEXT:   #Opaque.variantOptionalityMetatypes: <T> (Opaque<T>) -> (T.Type) -> T.Type? : @$s27vtable_thunks_reabstraction6OpaqueC27variantOptionalityMetatypes1xxmSgxm_tF      // Opaque.variantOptionalityMetatypes(x:)
// CHECK-NEXT:   #Opaque.variantOptionalityFunctions: <T> (Opaque<T>) -> (@escaping (T) -> T) -> ((T) -> T)? : @$s27vtable_thunks_reabstraction6OpaqueC27variantOptionalityFunctions1xxxcSgxxc_tF    // Opaque.variantOptionalityFunctions(x:)
// CHECK-NEXT:   #Opaque.variantOptionalityTuples: <T> (Opaque<T>) -> ((T, (T.Type, (T) -> T))) -> (T, (T.Type, (T) -> T))? : @$s27vtable_thunks_reabstraction6OpaqueC24variantOptionalityTuples1xx_xm_xxcttSgx_xm_xxctt_tF  // Opaque.variantOptionalityTuples(x:)
// CHECK-NEXT:   #Opaque.init!allocator: <T> (Opaque<T>.Type) -> () -> Opaque<T> : @$s27vtable_thunks_reabstraction6OpaqueCACyxGycfC
// CHECK-NEXT:   #Opaque.deinit!deallocator: @$s27vtable_thunks_reabstraction6OpaqueCfD        // Opaque.__deallocating_deinit
// CHECK-NEXT: }

class StillOpaque<T>: Opaque<T> {
  override func variantOptionalityTuples(x: ObnoxiousTuple?) -> ObnoxiousTuple { return x! }
}

// CHECK-LABEL: sil_vtable StillOpaque {
// CHECK-NEXT:   #Opaque.inAndOut: <T> (Opaque<T>) -> (T) -> T : @$s27vtable_thunks_reabstraction6OpaqueC8inAndOut1xxx_tF [inherited]        // Opaque.inAndOut(x:)
// CHECK-NEXT:   #Opaque.inAndOutGeneric: <T><U> (Opaque<T>) -> (T, U) -> U : @$s27vtable_thunks_reabstraction6OpaqueC15inAndOutGeneric1x1yqd__x_qd__tlF [inherited] // Opaque.inAndOutGeneric<A>(x:y:)
// CHECK-NEXT:   #Opaque.inAndOutMetatypes: <T> (Opaque<T>) -> (T.Type) -> T.Type : @$s27vtable_thunks_reabstraction6OpaqueC17inAndOutMetatypes1xxmxm_tF [inherited] // Opaque.inAndOutMetatypes(x:)
// CHECK-NEXT:   #Opaque.inAndOutFunctions: <T> (Opaque<T>) -> (@escaping (T) -> T) -> (T) -> T : @$s27vtable_thunks_reabstraction6OpaqueC17inAndOutFunctions1xxxcxxc_tF [inherited] // Opaque.inAndOutFunctions(x:)
// CHECK-NEXT:   #Opaque.inAndOutTuples: <T> (Opaque<T>) -> ((T, (T.Type, (T) -> T))) -> (T, (T.Type, (T) -> T)) : @$s27vtable_thunks_reabstraction6OpaqueC14inAndOutTuples1xx_xm_xxcttx_xm_xxctt_tF [inherited]     // Opaque.inAndOutTuples(x:)
// CHECK-NEXT:   #Opaque.variantOptionality: <T> (Opaque<T>) -> (T) -> T? : @$s27vtable_thunks_reabstraction6OpaqueC18variantOptionality1xxSgx_tF [inherited]        // Opaque.variantOptionality(x:)
// CHECK-NEXT:   #Opaque.variantOptionalityMetatypes: <T> (Opaque<T>) -> (T.Type) -> T.Type? : @$s27vtable_thunks_reabstraction6OpaqueC27variantOptionalityMetatypes1xxmSgxm_tF [inherited]  // Opaque.variantOptionalityMetatypes(x:)
// CHECK-NEXT:   #Opaque.variantOptionalityFunctions: <T> (Opaque<T>) -> (@escaping (T) -> T) -> ((T) -> T)? : @$s27vtable_thunks_reabstraction6OpaqueC27variantOptionalityFunctions1xxxcSgxxc_tF [inherited]        // Opaque.variantOptionalityFunctions(x:)
// CHECK-NEXT:   #Opaque.variantOptionalityTuples: <T> (Opaque<T>) -> ((T, (T.Type, (T) -> T))) -> (T, (T.Type, (T) -> T))? : @$s27vtable_thunks_reabstraction11StillOpaqueC24variantOptionalityTuples1xx_xm_xxcttx_xm_xxcttSg_tFAA0E0CAdeFx_xm_xxctt_tFTV [override] // vtable thunk for Opaque.variantOptionalityTuples(x:) dispatching to StillOpaque.variantOptionalityTuples(x:)
// CHECK-NEXT:   #Opaque.init!allocator: <T> (Opaque<T>.Type) -> () -> Opaque<T> : @$s27vtable_thunks_reabstraction11StillOpaqueCACyxGycfC [override]

// Tuple becomes more optional -- needs new vtable entry

// CHECK-NEXT:   #StillOpaque.variantOptionalityTuples: <T> (StillOpaque<T>) -> ((T, (T.Type, (T) -> T))?) -> (T, (T.Type, (T) -> T)) : @$s27vtable_thunks_reabstraction11StillOpaqueC24variantOptionalityTuples1xx_xm_xxcttx_xm_xxcttSg_tF  // StillOpaque.variantOptionalityTuples(x:)

// CHECK-NEXT:   #StillOpaque.deinit!deallocator: @$s27vtable_thunks_reabstraction11StillOpaqueCfD     // StillOpaque.__deallocating_deinit
// CHECK-NEXT: }

class ConcreteValue: Opaque<S> {
  override func inAndOut(x: S) -> S { return x }
  override func inAndOutGeneric<Z>(x: S, y: Z) -> Z { return y }
  override func inAndOutMetatypes(x: S.Type) -> S.Type { return x }
  override func inAndOutFunctions(x: @escaping (S) -> S) -> (S) -> S { return x }
  override func inAndOutTuples(x: ObnoxiousTuple) -> ObnoxiousTuple { return x }
  override func variantOptionality(x: S?) -> S { return x! }
  override func variantOptionalityMetatypes(x: S.Type?) -> S.Type { return x! }
  override func variantOptionalityFunctions(x: ((S) -> S)?) -> (S) -> S { return x! }
  override func variantOptionalityTuples(x: ObnoxiousTuple?) -> ObnoxiousTuple { return x! }
}

// CHECK-LABEL: sil_vtable ConcreteValue {
// CHECK-NEXT:   #Opaque.inAndOut: <T> (Opaque<T>) -> (T) -> T : @$s27vtable_thunks_reabstraction13ConcreteValueC8inAndOut1xAA1SVAG_tFAA6OpaqueCAdExx_tFTV [override] // vtable thunk for Opaque.inAndOut(x:) dispatching to ConcreteValue.inAndOut(x:)
// CHECK-NEXT:   #Opaque.inAndOutGeneric: <T><U> (Opaque<T>) -> (T, U) -> U : @$s27vtable_thunks_reabstraction13ConcreteValueC15inAndOutGeneric1x1yxAA1SV_xtlFAA6OpaqueCAdeFqd__x_qd__tlFTV [override]        // vtable thunk for Opaque.inAndOutGeneric<A>(x:y:) dispatching to ConcreteValue.inAndOutGeneric<A>(x:y:)
// CHECK-NEXT:   #Opaque.inAndOutMetatypes: <T> (Opaque<T>) -> (T.Type) -> T.Type : @$s27vtable_thunks_reabstraction13ConcreteValueC17inAndOutMetatypes1xAA1SVmAGm_tFAA6OpaqueCAdExmxm_tFTV [override]        // vtable thunk for Opaque.inAndOutMetatypes(x:) dispatching to ConcreteValue.inAndOutMetatypes(x:)
// CHECK-NEXT:   #Opaque.inAndOutFunctions: <T> (Opaque<T>) -> (@escaping (T) -> T) -> (T) -> T : @$s27vtable_thunks_reabstraction13ConcreteValueC17inAndOutFunctions1xAA1SVAGcA2Gc_tFAA6OpaqueCAdExxcxxc_tFTV [override]     // vtable thunk for Opaque.inAndOutFunctions(x:) dispatching to ConcreteValue.inAndOutFunctions(x:)
// CHECK-NEXT:   #Opaque.inAndOutTuples: <T> (Opaque<T>) -> ((T, (T.Type, (T) -> T))) -> (T, (T.Type, (T) -> T)) : @$s27vtable_thunks_reabstraction13ConcreteValueC14inAndOutTuples1xAA1SV_AGm_A2GcttAG_AGm_A2Gctt_tFAA6OpaqueCAdEx_xm_xxcttx_xm_xxctt_tFTV [override]        // vtable thunk for Opaque.inAndOutTuples(x:) dispatching to ConcreteValue.inAndOutTuples(x:)
// CHECK-NEXT:   #Opaque.variantOptionality: <T> (Opaque<T>) -> (T) -> T? : @$s27vtable_thunks_reabstraction13ConcreteValueC18variantOptionality1xAA1SVAGSg_tFAA6OpaqueCAdExSgx_tFTV [override]       // vtable thunk for Opaque.variantOptionality(x:) dispatching to ConcreteValue.variantOptionality(x:)
// CHECK-NEXT:   #Opaque.variantOptionalityMetatypes: <T> (Opaque<T>) -> (T.Type) -> T.Type? : @$s27vtable_thunks_reabstraction13ConcreteValueC27variantOptionalityMetatypes1xAA1SVmAGmSg_tFAA6OpaqueCAdExmSgxm_tFTV [override]       // vtable thunk for Opaque.variantOptionalityMetatypes(x:) dispatching to ConcreteValue.variantOptionalityMetatypes(x:)
// CHECK-NEXT:   #Opaque.variantOptionalityFunctions: <T> (Opaque<T>) -> (@escaping (T) -> T) -> ((T) -> T)? : @$s27vtable_thunks_reabstraction13ConcreteValueC27variantOptionalityFunctions1xAA1SVAGcA2GcSg_tFAA6OpaqueCAdExxcSgxxc_tFTV [override]  // vtable thunk for Opaque.variantOptionalityFunctions(x:) dispatching to ConcreteValue.variantOptionalityFunctions(x:)
// CHECK-NEXT:   #Opaque.variantOptionalityTuples: <T> (Opaque<T>) -> ((T, (T.Type, (T) -> T))) -> (T, (T.Type, (T) -> T))? : @$s27vtable_thunks_reabstraction13ConcreteValueC24variantOptionalityTuples1xAA1SV_AGm_A2GcttAG_AGm_A2GcttSg_tFAA6OpaqueCAdEx_xm_xxcttSgx_xm_xxctt_tFTV [override]       // vtable thunk for Opaque.variantOptionalityTuples(x:) dispatching to ConcreteValue.variantOptionalityTuples(x:)
// CHECK-NEXT:   #Opaque.init!allocator: <T> (Opaque<T>.Type) -> () -> Opaque<T> : @$s27vtable_thunks_reabstraction13ConcreteValueCACycfC [override]

// Value types becoming more optional -- needs new vtable entry

// CHECK-NEXT:   #ConcreteValue.variantOptionality: (ConcreteValue) -> (S?) -> S : @$s27vtable_thunks_reabstraction13ConcreteValueC18variantOptionality1xAA1SVAGSg_tF        // ConcreteValue.variantOptionality(x:)
// CHECK-NEXT:   #ConcreteValue.variantOptionalityMetatypes: (ConcreteValue) -> (S.Type?) -> S.Type : @$s27vtable_thunks_reabstraction13ConcreteValueC27variantOptionalityMetatypes1xAA1SVmAGmSg_tF  // ConcreteValue.variantOptionalityMetatypes(x:)
// CHECK-NEXT:   #ConcreteValue.variantOptionalityFunctions: (ConcreteValue) -> (((S) -> S)?) -> (S) -> S : @$s27vtable_thunks_reabstraction13ConcreteValueC27variantOptionalityFunctions1xAA1SVAGcA2GcSg_tF // ConcreteValue.variantOptionalityFunctions(x:)
// CHECK-NEXT:   #ConcreteValue.variantOptionalityTuples: (ConcreteValue) -> ((S, (S.Type, (S) -> S))?) -> (S, (S.Type, (S) -> S)) : @$s27vtable_thunks_reabstraction13ConcreteValueC24variantOptionalityTuples1xAA1SV_AGm_A2GcttAG_AGm_A2GcttSg_tF  // ConcreteValue.variantOptionalityTuples(x:)

// CHECK-NEXT:   #ConcreteValue.deinit!deallocator: @$s27vtable_thunks_reabstraction13ConcreteValueCfD // ConcreteValue.__deallocating_deinit
// CHECK-NEXT: }

class ConcreteClass: Opaque<C> {
  override func inAndOut(x: C) -> C { return x }
  override func inAndOutMetatypes(x: C.Type) -> C.Type { return x }
  override func inAndOutFunctions(x: @escaping (C) -> C) -> (C) -> C { return x }
  override func inAndOutTuples(x: ObnoxiousTuple) -> ObnoxiousTuple { return x }
  override func variantOptionality(x: C?) -> C { return x! }
  override func variantOptionalityMetatypes(x: C.Type?) -> C.Type { return x! }
  override func variantOptionalityFunctions(x: ((C) -> C)?) -> (C) -> C { return x! }
  override func variantOptionalityTuples(x: ObnoxiousTuple?) -> ObnoxiousTuple { return x! }
}

// CHECK-LABEL: sil_vtable ConcreteClass {
// CHECK-NEXT:   #Opaque.inAndOut: <T> (Opaque<T>) -> (T) -> T : @$s27vtable_thunks_reabstraction13ConcreteClassC8inAndOut1xAA1CCAG_tFAA6OpaqueCAdExx_tFTV [override] // vtable thunk for Opaque.inAndOut(x:) dispatching to ConcreteClass.inAndOut(x:)
// CHECK-NEXT:   #Opaque.inAndOutGeneric: <T><U> (Opaque<T>) -> (T, U) -> U : @$s27vtable_thunks_reabstraction6OpaqueC15inAndOutGeneric1x1yqd__x_qd__tlF [inherited] // Opaque.inAndOutGeneric<A>(x:y:)
// CHECK-NEXT:   #Opaque.inAndOutMetatypes: <T> (Opaque<T>) -> (T.Type) -> T.Type : @$s27vtable_thunks_reabstraction13ConcreteClassC17inAndOutMetatypes1xAA1CCmAGm_tF [override]     // ConcreteClass.inAndOutMetatypes(x:)
// CHECK-NEXT:   #Opaque.inAndOutFunctions: <T> (Opaque<T>) -> (@escaping (T) -> T) -> (T) -> T : @$s27vtable_thunks_reabstraction13ConcreteClassC17inAndOutFunctions1xAA1CCAGcA2Gc_tFAA6OpaqueCAdExxcxxc_tFTV [override]     // vtable thunk for Opaque.inAndOutFunctions(x:) dispatching to ConcreteClass.inAndOutFunctions(x:)
// CHECK-NEXT:   #Opaque.inAndOutTuples: <T> (Opaque<T>) -> ((T, (T.Type, (T) -> T))) -> (T, (T.Type, (T) -> T)) : @$s27vtable_thunks_reabstraction13ConcreteClassC14inAndOutTuples1xAA1CC_AGm_A2GcttAG_AGm_A2Gctt_tFAA6OpaqueCAdEx_xm_xxcttx_xm_xxctt_tFTV [override]        // vtable thunk for Opaque.inAndOutTuples(x:) dispatching to ConcreteClass.inAndOutTuples(x:)
// CHECK-NEXT:   #Opaque.variantOptionality: <T> (Opaque<T>) -> (T) -> T? : @$s27vtable_thunks_reabstraction13ConcreteClassC18variantOptionality1xAA1CCAGSg_tFAA6OpaqueCAdExSgx_tFTV [override]       // vtable thunk for Opaque.variantOptionality(x:) dispatching to ConcreteClass.variantOptionality(x:)
// CHECK-NEXT:   #Opaque.variantOptionalityMetatypes: <T> (Opaque<T>) -> (T.Type) -> T.Type? : @$s27vtable_thunks_reabstraction13ConcreteClassC27variantOptionalityMetatypes1xAA1CCmAGmSg_tF [override]      // ConcreteClass.variantOptionalityMetatypes(x:)
// CHECK-NEXT:   #Opaque.variantOptionalityFunctions: <T> (Opaque<T>) -> (@escaping (T) -> T) -> ((T) -> T)? : @$s27vtable_thunks_reabstraction13ConcreteClassC27variantOptionalityFunctions1xAA1CCAGcA2GcSg_tFAA6OpaqueCAdExxcSgxxc_tFTV [override]  // vtable thunk for Opaque.variantOptionalityFunctions(x:) dispatching to ConcreteClass.variantOptionalityFunctions(x:)
// CHECK-NEXT:   #Opaque.variantOptionalityTuples: <T> (Opaque<T>) -> ((T, (T.Type, (T) -> T))) -> (T, (T.Type, (T) -> T))? : @$s27vtable_thunks_reabstraction13ConcreteClassC24variantOptionalityTuples1xAA1CC_AGm_A2GcttAG_AGm_A2GcttSg_tFAA6OpaqueCAdEx_xm_xxcttSgx_xm_xxctt_tFTV [override]       // vtable thunk for Opaque.variantOptionalityTuples(x:) dispatching to ConcreteClass.variantOptionalityTuples(x:)
// CHECK-NEXT:   #Opaque.init!allocator: <T> (Opaque<T>.Type) -> () -> Opaque<T> : @$s27vtable_thunks_reabstraction13ConcreteClassCACycfC [override]

// Class references are ABI-compatible with optional class references, and
// similarly for class metatypes.
//
// Function and tuple optionality change still needs a new vtable entry
// as above.

// CHECK-NEXT:   #ConcreteClass.variantOptionalityFunctions: (ConcreteClass) -> (((C) -> C)?) -> (C) -> C : @$s27vtable_thunks_reabstraction13ConcreteClassC27variantOptionalityFunctions1xAA1CCAGcA2GcSg_tF // ConcreteClass.variantOptionalityFunctions(x:)
// CHECK-NEXT:   #ConcreteClass.variantOptionalityTuples: (ConcreteClass) -> ((C, (C.Type, (C) -> C))?) -> (C, (C.Type, (C) -> C)) : @$s27vtable_thunks_reabstraction13ConcreteClassC24variantOptionalityTuples1xAA1CC_AGm_A2GcttAG_AGm_A2GcttSg_tF  // ConcreteClass.variantOptionalityTuples(x:)

// CHECK-NEXT:   #ConcreteClass.deinit!deallocator: @$s27vtable_thunks_reabstraction13ConcreteClassCfD // ConcreteClass.__deallocating_deinit
// CHECK-NEXT: }

class ConcreteClassVariance: Opaque<C> {
  override func inAndOut(x: B) -> D { return x as! D }
  override func variantOptionality(x: B?) -> D { return x as! D }
}

// CHECK-LABEL: sil_vtable ConcreteClassVariance {
// CHECK-NEXT:   #Opaque.inAndOut: <T> (Opaque<T>) -> (T) -> T : @$s27vtable_thunks_reabstraction21ConcreteClassVarianceC8inAndOut1xAA1DCAA1BC_tFAA6OpaqueCAdExx_tFTV [override]      // vtable thunk for Opaque.inAndOut(x:) dispatching to ConcreteClassVariance.inAndOut(x:)
// CHECK-NEXT:   #Opaque.inAndOutGeneric: <T><U> (Opaque<T>) -> (T, U) -> U : @$s27vtable_thunks_reabstraction6OpaqueC15inAndOutGeneric1x1yqd__x_qd__tlF [inherited] // Opaque.inAndOutGeneric<A>(x:y:)
// CHECK-NEXT:   #Opaque.inAndOutMetatypes: <T> (Opaque<T>) -> (T.Type) -> T.Type : @$s27vtable_thunks_reabstraction6OpaqueC17inAndOutMetatypes1xxmxm_tF [inherited] // Opaque.inAndOutMetatypes(x:)
// CHECK-NEXT:   #Opaque.inAndOutFunctions: <T> (Opaque<T>) -> (@escaping (T) -> T) -> (T) -> T : @$s27vtable_thunks_reabstraction6OpaqueC17inAndOutFunctions1xxxcxxc_tF [inherited] // Opaque.inAndOutFunctions(x:)
// CHECK-NEXT:   #Opaque.inAndOutTuples: <T> (Opaque<T>) -> ((T, (T.Type, (T) -> T))) -> (T, (T.Type, (T) -> T)) : @$s27vtable_thunks_reabstraction6OpaqueC14inAndOutTuples1xx_xm_xxcttx_xm_xxctt_tF [inherited]     // Opaque.inAndOutTuples(x:)
// CHECK-NEXT:   #Opaque.variantOptionality: <T> (Opaque<T>) -> (T) -> T? : @$s27vtable_thunks_reabstraction21ConcreteClassVarianceC18variantOptionality1xAA1DCAA1BCSg_tFAA6OpaqueCAdExSgx_tFTV [override]    // vtable thunk for Opaque.variantOptionality(x:) dispatching to ConcreteClassVariance.variantOptionality(x:)
// CHECK-NEXT:   #Opaque.variantOptionalityMetatypes: <T> (Opaque<T>) -> (T.Type) -> T.Type? : @$s27vtable_thunks_reabstraction6OpaqueC27variantOptionalityMetatypes1xxmSgxm_tF [inherited]  // Opaque.variantOptionalityMetatypes(x:)
// CHECK-NEXT:   #Opaque.variantOptionalityFunctions: <T> (Opaque<T>) -> (@escaping (T) -> T) -> ((T) -> T)? : @$s27vtable_thunks_reabstraction6OpaqueC27variantOptionalityFunctions1xxxcSgxxc_tF [inherited]        // Opaque.variantOptionalityFunctions(x:)
// CHECK-NEXT:   #Opaque.variantOptionalityTuples: <T> (Opaque<T>) -> ((T, (T.Type, (T) -> T))) -> (T, (T.Type, (T) -> T))? : @$s27vtable_thunks_reabstraction6OpaqueC24variantOptionalityTuples1xx_xm_xxcttSgx_xm_xxctt_tF [inherited]      // Opaque.variantOptionalityTuples(x:)
// CHECK-NEXT:   #Opaque.init!allocator: <T> (Opaque<T>.Type) -> () -> Opaque<T> : @$s27vtable_thunks_reabstraction21ConcreteClassVarianceCACycfC [override]

// No new vtable entries -- class references are ABI compatible with
// optional class references.

// CHECK-NEXT:   #ConcreteClassVariance.deinit!deallocator: @$s27vtable_thunks_reabstraction21ConcreteClassVarianceCfD // ConcreteClassVariance.__deallocating_deinit
// CHECK-NEXT: }

class OpaqueTuple<U>: Opaque<(U, U)> {
  override func inAndOut(x: (U, U)) -> (U, U) { return x }
  override func variantOptionality(x: (U, U)?) -> (U, U) { return x! }
}

// CHECK-LABEL: sil_vtable OpaqueTuple {
// CHECK-NEXT:   #Opaque.inAndOut: <T> (Opaque<T>) -> (T) -> T : @$s27vtable_thunks_reabstraction11OpaqueTupleC8inAndOut1xx_xtx_xt_tFAA0D0CAdExx_tFTV [override]      // vtable thunk for Opaque.inAndOut(x:) dispatching to OpaqueTuple.inAndOut(x:)
// CHECK-NEXT:   #Opaque.inAndOutGeneric: <T><U> (Opaque<T>) -> (T, U) -> U : @$s27vtable_thunks_reabstraction6OpaqueC15inAndOutGeneric1x1yqd__x_qd__tlF [inherited] // Opaque.inAndOutGeneric<A>(x:y:)
// CHECK-NEXT:   #Opaque.inAndOutMetatypes: <T> (Opaque<T>) -> (T.Type) -> T.Type : @$s27vtable_thunks_reabstraction6OpaqueC17inAndOutMetatypes1xxmxm_tF [inherited] // Opaque.inAndOutMetatypes(x:)
// CHECK-NEXT:   #Opaque.inAndOutFunctions: <T> (Opaque<T>) -> (@escaping (T) -> T) -> (T) -> T : @$s27vtable_thunks_reabstraction6OpaqueC17inAndOutFunctions1xxxcxxc_tF [inherited] // Opaque.inAndOutFunctions(x:)
// CHECK-NEXT:   #Opaque.inAndOutTuples: <T> (Opaque<T>) -> ((T, (T.Type, (T) -> T))) -> (T, (T.Type, (T) -> T)) : @$s27vtable_thunks_reabstraction6OpaqueC14inAndOutTuples1xx_xm_xxcttx_xm_xxctt_tF [inherited]     // Opaque.inAndOutTuples(x:)
// CHECK-NEXT:   #Opaque.variantOptionality: <T> (Opaque<T>) -> (T) -> T? : @$s27vtable_thunks_reabstraction11OpaqueTupleC18variantOptionality1xx_xtx_xtSg_tFAA0D0CAdExSgx_tFTV [override]    // vtable thunk for Opaque.variantOptionality(x:) dispatching to OpaqueTuple.variantOptionality(x:)
// CHECK-NEXT:   #Opaque.variantOptionalityMetatypes: <T> (Opaque<T>) -> (T.Type) -> T.Type? : @$s27vtable_thunks_reabstraction6OpaqueC27variantOptionalityMetatypes1xxmSgxm_tF [inherited]  // Opaque.variantOptionalityMetatypes(x:)
// CHECK-NEXT:   #Opaque.variantOptionalityFunctions: <T> (Opaque<T>) -> (@escaping (T) -> T) -> ((T) -> T)? : @$s27vtable_thunks_reabstraction6OpaqueC27variantOptionalityFunctions1xxxcSgxxc_tF [inherited]        // Opaque.variantOptionalityFunctions(x:)
// CHECK-NEXT:   #Opaque.variantOptionalityTuples: <T> (Opaque<T>) -> ((T, (T.Type, (T) -> T))) -> (T, (T.Type, (T) -> T))? : @$s27vtable_thunks_reabstraction6OpaqueC24variantOptionalityTuples1xx_xm_xxcttSgx_xm_xxctt_tF [inherited]      // Opaque.variantOptionalityTuples(x:)
// CHECK-NEXT:   #Opaque.init!allocator: <T> (Opaque<T>.Type) -> () -> Opaque<T> : @$s27vtable_thunks_reabstraction11OpaqueTupleCACyxGycfC [override]

// Optionality change of tuple.

// CHECK-NEXT:   #OpaqueTuple.variantOptionality: <U> (OpaqueTuple<U>) -> ((U, U)?) -> (U, U) : @$s27vtable_thunks_reabstraction11OpaqueTupleC18variantOptionality1xx_xtx_xtSg_tF    // OpaqueTuple.variantOptionality(x:)

// CHECK-NEXT:   #OpaqueTuple.deinit!deallocator: @$s27vtable_thunks_reabstraction11OpaqueTupleCfD     // OpaqueTuple.__deallocating_deinit
// CHECK-NEXT: }

class ConcreteTuple: Opaque<(S, S)> {
  override func inAndOut(x: (S, S)) -> (S, S) { return x }
  override func variantOptionality(x: (S, S)?) -> (S, S) { return x! }
}

// CHECK-LABEL: sil_vtable ConcreteTuple {
// CHECK-NEXT:   #Opaque.inAndOut: <T> (Opaque<T>) -> (T) -> T : @$s27vtable_thunks_reabstraction13ConcreteTupleC8inAndOut1xAA1SV_AGtAG_AGt_tFAA6OpaqueCAdExx_tFTV [override] // vtable thunk for Opaque.inAndOut(x:) dispatching to ConcreteTuple.inAndOut(x:)
// CHECK-NEXT:   #Opaque.inAndOutGeneric: <T><U> (Opaque<T>) -> (T, U) -> U : @$s27vtable_thunks_reabstraction6OpaqueC15inAndOutGeneric1x1yqd__x_qd__tlF [inherited] // Opaque.inAndOutGeneric<A>(x:y:)
// CHECK-NEXT:   #Opaque.inAndOutMetatypes: <T> (Opaque<T>) -> (T.Type) -> T.Type : @$s27vtable_thunks_reabstraction6OpaqueC17inAndOutMetatypes1xxmxm_tF [inherited] // Opaque.inAndOutMetatypes(x:)
// CHECK-NEXT:   #Opaque.inAndOutFunctions: <T> (Opaque<T>) -> (@escaping (T) -> T) -> (T) -> T : @$s27vtable_thunks_reabstraction6OpaqueC17inAndOutFunctions1xxxcxxc_tF [inherited] // Opaque.inAndOutFunctions(x:)
// CHECK-NEXT:   #Opaque.inAndOutTuples: <T> (Opaque<T>) -> ((T, (T.Type, (T) -> T))) -> (T, (T.Type, (T) -> T)) : @$s27vtable_thunks_reabstraction6OpaqueC14inAndOutTuples1xx_xm_xxcttx_xm_xxctt_tF [inherited]     // Opaque.inAndOutTuples(x:)
// CHECK-NEXT:   #Opaque.variantOptionality: <T> (Opaque<T>) -> (T) -> T? : @$s27vtable_thunks_reabstraction13ConcreteTupleC18variantOptionality1xAA1SV_AGtAG_AGtSg_tFAA6OpaqueCAdExSgx_tFTV [override]       // vtable thunk for Opaque.variantOptionality(x:) dispatching to ConcreteTuple.variantOptionality(x:)
// CHECK-NEXT:   #Opaque.variantOptionalityMetatypes: <T> (Opaque<T>) -> (T.Type) -> T.Type? : @$s27vtable_thunks_reabstraction6OpaqueC27variantOptionalityMetatypes1xxmSgxm_tF [inherited]  // Opaque.variantOptionalityMetatypes(x:)
// CHECK-NEXT:   #Opaque.variantOptionalityFunctions: <T> (Opaque<T>) -> (@escaping (T) -> T) -> ((T) -> T)? : @$s27vtable_thunks_reabstraction6OpaqueC27variantOptionalityFunctions1xxxcSgxxc_tF [inherited]        // Opaque.variantOptionalityFunctions(x:)
// CHECK-NEXT:   #Opaque.variantOptionalityTuples: <T> (Opaque<T>) -> ((T, (T.Type, (T) -> T))) -> (T, (T.Type, (T) -> T))? : @$s27vtable_thunks_reabstraction6OpaqueC24variantOptionalityTuples1xx_xm_xxcttSgx_xm_xxctt_tF [inherited]      // Opaque.variantOptionalityTuples(x:)
// CHECK-NEXT:   #Opaque.init!allocator: <T> (Opaque<T>.Type) -> () -> Opaque<T> : @$s27vtable_thunks_reabstraction13ConcreteTupleCACycfC [override]

// Optionality change of tuple.

// CHECK-NEXT:   #ConcreteTuple.variantOptionality: (ConcreteTuple) -> ((S, S)?) -> (S, S) : @$s27vtable_thunks_reabstraction13ConcreteTupleC18variantOptionality1xAA1SV_AGtAG_AGtSg_tF      // ConcreteTuple.variantOptionality(x:)

// CHECK-NEXT:   #ConcreteTuple.deinit!deallocator: @$s27vtable_thunks_reabstraction13ConcreteTupleCfD // ConcreteTuple.__deallocating_deinit
// CHECK-NEXT: }

class OpaqueFunction<U, V>: Opaque<(U) -> V> {
  override func inAndOut(x: @escaping (U) -> V) -> (U) -> V { return x }
  override func variantOptionality(x: ((U) -> V)?) -> (U) -> V { return x! }
}

// CHECK-LABEL: sil_vtable OpaqueFunction {
// CHECK-NEXT:   #Opaque.inAndOut: <T> (Opaque<T>) -> (T) -> T : @$s27vtable_thunks_reabstraction14OpaqueFunctionC8inAndOut1xq_xcq_xc_tFAA0D0CAdExx_tFTV [override]   // vtable thunk for Opaque.inAndOut(x:) dispatching to OpaqueFunction.inAndOut(x:)
// CHECK-NEXT:   #Opaque.inAndOutGeneric: <T><U> (Opaque<T>) -> (T, U) -> U : @$s27vtable_thunks_reabstraction6OpaqueC15inAndOutGeneric1x1yqd__x_qd__tlF [inherited] // Opaque.inAndOutGeneric<A>(x:y:)
// CHECK-NEXT:   #Opaque.inAndOutMetatypes: <T> (Opaque<T>) -> (T.Type) -> T.Type : @$s27vtable_thunks_reabstraction6OpaqueC17inAndOutMetatypes1xxmxm_tF [inherited] // Opaque.inAndOutMetatypes(x:)
// CHECK-NEXT:   #Opaque.inAndOutFunctions: <T> (Opaque<T>) -> (@escaping (T) -> T) -> (T) -> T : @$s27vtable_thunks_reabstraction6OpaqueC17inAndOutFunctions1xxxcxxc_tF [inherited] // Opaque.inAndOutFunctions(x:)
// CHECK-NEXT:   #Opaque.inAndOutTuples: <T> (Opaque<T>) -> ((T, (T.Type, (T) -> T))) -> (T, (T.Type, (T) -> T)) : @$s27vtable_thunks_reabstraction6OpaqueC14inAndOutTuples1xx_xm_xxcttx_xm_xxctt_tF [inherited]     // Opaque.inAndOutTuples(x:)
// CHECK-NEXT:   #Opaque.variantOptionality: <T> (Opaque<T>) -> (T) -> T? : @$s27vtable_thunks_reabstraction14OpaqueFunctionC18variantOptionality1xq_xcq_xcSg_tFAA0D0CAdExSgx_tFTV [override] // vtable thunk for Opaque.variantOptionality(x:) dispatching to OpaqueFunction.variantOptionality(x:)
// CHECK-NEXT:   #Opaque.variantOptionalityMetatypes: <T> (Opaque<T>) -> (T.Type) -> T.Type? : @$s27vtable_thunks_reabstraction6OpaqueC27variantOptionalityMetatypes1xxmSgxm_tF [inherited]  // Opaque.variantOptionalityMetatypes(x:)
// CHECK-NEXT:   #Opaque.variantOptionalityFunctions: <T> (Opaque<T>) -> (@escaping (T) -> T) -> ((T) -> T)? : @$s27vtable_thunks_reabstraction6OpaqueC27variantOptionalityFunctions1xxxcSgxxc_tF [inherited]        // Opaque.variantOptionalityFunctions(x:)
// CHECK-NEXT:   #Opaque.variantOptionalityTuples: <T> (Opaque<T>) -> ((T, (T.Type, (T) -> T))) -> (T, (T.Type, (T) -> T))? : @$s27vtable_thunks_reabstraction6OpaqueC24variantOptionalityTuples1xx_xm_xxcttSgx_xm_xxctt_tF [inherited]      // Opaque.variantOptionalityTuples(x:)
// CHECK-NEXT:   #Opaque.init!allocator: <T> (Opaque<T>.Type) -> () -> Opaque<T> : @$s27vtable_thunks_reabstraction14OpaqueFunctionCACyxq_GycfC [override]

// Optionality change of function.

// CHECK-NEXT:   #OpaqueFunction.variantOptionality: <U, V> (OpaqueFunction<U, V>) -> (((U) -> V)?) -> (U) -> V : @$s27vtable_thunks_reabstraction14OpaqueFunctionC18variantOptionality1xq_xcq_xcSg_tF       // OpaqueFunction.variantOptionality(x:)

// CHECK-NEXT:   #OpaqueFunction.deinit!deallocator: @$s27vtable_thunks_reabstraction14OpaqueFunctionCfD       // OpaqueFunction.__deallocating_deinit
// CHECK-NEXT: }

class ConcreteFunction: Opaque<(S) -> S> {
  override func inAndOut(x: @escaping (S) -> S) -> (S) -> S { return x }
  override func variantOptionality(x: ((S) -> S)?) -> (S) -> S { return x! }
}

// CHECK-LABEL: sil_vtable ConcreteFunction {
// CHECK-NEXT:   #Opaque.inAndOut: <T> (Opaque<T>) -> (T) -> T : @$s27vtable_thunks_reabstraction16ConcreteFunctionC8inAndOut1xAA1SVAGcA2Gc_tFAA6OpaqueCAdExx_tFTV [override] // vtable thunk for Opaque.inAndOut(x:) dispatching to ConcreteFunction.inAndOut(x:)
// CHECK-NEXT:   #Opaque.inAndOutGeneric: <T><U> (Opaque<T>) -> (T, U) -> U : @$s27vtable_thunks_reabstraction6OpaqueC15inAndOutGeneric1x1yqd__x_qd__tlF [inherited] // Opaque.inAndOutGeneric<A>(x:y:)
// CHECK-NEXT:   #Opaque.inAndOutMetatypes: <T> (Opaque<T>) -> (T.Type) -> T.Type : @$s27vtable_thunks_reabstraction6OpaqueC17inAndOutMetatypes1xxmxm_tF [inherited] // Opaque.inAndOutMetatypes(x:)
// CHECK-NEXT:   #Opaque.inAndOutFunctions: <T> (Opaque<T>) -> (@escaping (T) -> T) -> (T) -> T : @$s27vtable_thunks_reabstraction6OpaqueC17inAndOutFunctions1xxxcxxc_tF [inherited] // Opaque.inAndOutFunctions(x:)
// CHECK-NEXT:   #Opaque.inAndOutTuples: <T> (Opaque<T>) -> ((T, (T.Type, (T) -> T))) -> (T, (T.Type, (T) -> T)) : @$s27vtable_thunks_reabstraction6OpaqueC14inAndOutTuples1xx_xm_xxcttx_xm_xxctt_tF [inherited]     // Opaque.inAndOutTuples(x:)
// CHECK-NEXT:   #Opaque.variantOptionality: <T> (Opaque<T>) -> (T) -> T? : @$s27vtable_thunks_reabstraction16ConcreteFunctionC18variantOptionality1xAA1SVAGcA2GcSg_tFAA6OpaqueCAdExSgx_tFTV [override]       // vtable thunk for Opaque.variantOptionality(x:) dispatching to ConcreteFunction.variantOptionality(x:)
// CHECK-NEXT:   #Opaque.variantOptionalityMetatypes: <T> (Opaque<T>) -> (T.Type) -> T.Type? : @$s27vtable_thunks_reabstraction6OpaqueC27variantOptionalityMetatypes1xxmSgxm_tF [inherited]  // Opaque.variantOptionalityMetatypes(x:)
// CHECK-NEXT:   #Opaque.variantOptionalityFunctions: <T> (Opaque<T>) -> (@escaping (T) -> T) -> ((T) -> T)? : @$s27vtable_thunks_reabstraction6OpaqueC27variantOptionalityFunctions1xxxcSgxxc_tF [inherited]        // Opaque.variantOptionalityFunctions(x:)
// CHECK-NEXT:   #Opaque.variantOptionalityTuples: <T> (Opaque<T>) -> ((T, (T.Type, (T) -> T))) -> (T, (T.Type, (T) -> T))? : @$s27vtable_thunks_reabstraction6OpaqueC24variantOptionalityTuples1xx_xm_xxcttSgx_xm_xxctt_tF [inherited]      // Opaque.variantOptionalityTuples(x:)
// CHECK-NEXT:   #Opaque.init!allocator: <T> (Opaque<T>.Type) -> () -> Opaque<T> : @$s27vtable_thunks_reabstraction16ConcreteFunctionCACycfC [override]

// Optionality change of function.

// CHECK-NEXT:   #ConcreteFunction.variantOptionality: (ConcreteFunction) -> (((S) -> S)?) -> (S) -> S : @$s27vtable_thunks_reabstraction16ConcreteFunctionC18variantOptionality1xAA1SVAGcA2GcSg_tF  // ConcreteFunction.variantOptionality(x:)

// CHECK-NEXT:   #ConcreteFunction.deinit!deallocator: @$s27vtable_thunks_reabstraction16ConcreteFunctionCfD   // ConcreteFunction.__deallocating_deinit
// CHECK-NEXT: }

class OpaqueMetatype<U>: Opaque<U.Type> {
  override func inAndOut(x: U.Type) -> U.Type { return x }
  override func variantOptionality(x: U.Type?) -> U.Type { return x! }
}

// CHECK-LABEL: sil_vtable OpaqueMetatype {
// CHECK-NEXT:   #Opaque.inAndOut: <T> (Opaque<T>) -> (T) -> T : @$s27vtable_thunks_reabstraction14OpaqueMetatypeC8inAndOut1xxmxm_tFAA0D0CAdExx_tFTV [override]       // vtable thunk for Opaque.inAndOut(x:) dispatching to OpaqueMetatype.inAndOut(x:)
// CHECK-NEXT:   #Opaque.inAndOutGeneric: <T><U> (Opaque<T>) -> (T, U) -> U : @$s27vtable_thunks_reabstraction6OpaqueC15inAndOutGeneric1x1yqd__x_qd__tlF [inherited] // Opaque.inAndOutGeneric<A>(x:y:)
// CHECK-NEXT:   #Opaque.inAndOutMetatypes: <T> (Opaque<T>) -> (T.Type) -> T.Type : @$s27vtable_thunks_reabstraction6OpaqueC17inAndOutMetatypes1xxmxm_tF [inherited] // Opaque.inAndOutMetatypes(x:)
// CHECK-NEXT:   #Opaque.inAndOutFunctions: <T> (Opaque<T>) -> (@escaping (T) -> T) -> (T) -> T : @$s27vtable_thunks_reabstraction6OpaqueC17inAndOutFunctions1xxxcxxc_tF [inherited] // Opaque.inAndOutFunctions(x:)
// CHECK-NEXT:   #Opaque.inAndOutTuples: <T> (Opaque<T>) -> ((T, (T.Type, (T) -> T))) -> (T, (T.Type, (T) -> T)) : @$s27vtable_thunks_reabstraction6OpaqueC14inAndOutTuples1xx_xm_xxcttx_xm_xxctt_tF [inherited]     // Opaque.inAndOutTuples(x:)
// CHECK-NEXT:   #Opaque.variantOptionality: <T> (Opaque<T>) -> (T) -> T? : @$s27vtable_thunks_reabstraction14OpaqueMetatypeC18variantOptionality1xxmxmSg_tFAA0D0CAdExSgx_tFTV [override]     // vtable thunk for Opaque.variantOptionality(x:) dispatching to OpaqueMetatype.variantOptionality(x:)
// CHECK-NEXT:   #Opaque.variantOptionalityMetatypes: <T> (Opaque<T>) -> (T.Type) -> T.Type? : @$s27vtable_thunks_reabstraction6OpaqueC27variantOptionalityMetatypes1xxmSgxm_tF [inherited]  // Opaque.variantOptionalityMetatypes(x:)
// CHECK-NEXT:   #Opaque.variantOptionalityFunctions: <T> (Opaque<T>) -> (@escaping (T) -> T) -> ((T) -> T)? : @$s27vtable_thunks_reabstraction6OpaqueC27variantOptionalityFunctions1xxxcSgxxc_tF [inherited]        // Opaque.variantOptionalityFunctions(x:)
// CHECK-NEXT:   #Opaque.variantOptionalityTuples: <T> (Opaque<T>) -> ((T, (T.Type, (T) -> T))) -> (T, (T.Type, (T) -> T))? : @$s27vtable_thunks_reabstraction6OpaqueC24variantOptionalityTuples1xx_xm_xxcttSgx_xm_xxctt_tF [inherited]      // Opaque.variantOptionalityTuples(x:)
// CHECK-NEXT:   #Opaque.init!allocator: <T> (Opaque<T>.Type) -> () -> Opaque<T> : @$s27vtable_thunks_reabstraction14OpaqueMetatypeCACyxGycfC [override]

// Optionality change of metatype.

// CHECK-NEXT:   #OpaqueMetatype.variantOptionality: <U> (OpaqueMetatype<U>) -> (U.Type?) -> U.Type : @$s27vtable_thunks_reabstraction14OpaqueMetatypeC18variantOptionality1xxmxmSg_tF       // OpaqueMetatype.variantOptionality(x:)

// CHECK-NEXT:   #OpaqueMetatype.deinit!deallocator: @$s27vtable_thunks_reabstraction14OpaqueMetatypeCfD       // OpaqueMetatype.__deallocating_deinit
// CHECK-NEXT: }

class ConcreteValueMetatype: Opaque<S.Type> {
  override func inAndOut(x: S.Type) -> S.Type { return x }
  override func variantOptionality(x: S.Type?) -> S.Type { return x! }
}

// CHECK-LABEL: sil_vtable ConcreteValueMetatype {
// CHECK-NEXT:   #Opaque.inAndOut: <T> (Opaque<T>) -> (T) -> T : @$s27vtable_thunks_reabstraction21ConcreteValueMetatypeC8inAndOut1xAA1SVmAGm_tFAA6OpaqueCAdExx_tFTV [override]       // vtable thunk for Opaque.inAndOut(x:) dispatching to ConcreteValueMetatype.inAndOut(x:)
// CHECK-NEXT:   #Opaque.inAndOutGeneric: <T><U> (Opaque<T>) -> (T, U) -> U : @$s27vtable_thunks_reabstraction6OpaqueC15inAndOutGeneric1x1yqd__x_qd__tlF [inherited] // Opaque.inAndOutGeneric<A>(x:y:)
// CHECK-NEXT:   #Opaque.inAndOutMetatypes: <T> (Opaque<T>) -> (T.Type) -> T.Type : @$s27vtable_thunks_reabstraction6OpaqueC17inAndOutMetatypes1xxmxm_tF [inherited] // Opaque.inAndOutMetatypes(x:)
// CHECK-NEXT:   #Opaque.inAndOutFunctions: <T> (Opaque<T>) -> (@escaping (T) -> T) -> (T) -> T : @$s27vtable_thunks_reabstraction6OpaqueC17inAndOutFunctions1xxxcxxc_tF [inherited] // Opaque.inAndOutFunctions(x:)
// CHECK-NEXT:   #Opaque.inAndOutTuples: <T> (Opaque<T>) -> ((T, (T.Type, (T) -> T))) -> (T, (T.Type, (T) -> T)) : @$s27vtable_thunks_reabstraction6OpaqueC14inAndOutTuples1xx_xm_xxcttx_xm_xxctt_tF [inherited]     // Opaque.inAndOutTuples(x:)
// CHECK-NEXT:   #Opaque.variantOptionality: <T> (Opaque<T>) -> (T) -> T? : @$s27vtable_thunks_reabstraction21ConcreteValueMetatypeC18variantOptionality1xAA1SVmAGmSg_tFAA6OpaqueCAdExSgx_tFTV [override]     // vtable thunk for Opaque.variantOptionality(x:) dispatching to ConcreteValueMetatype.variantOptionality(x:)
// CHECK-NEXT:   #Opaque.variantOptionalityMetatypes: <T> (Opaque<T>) -> (T.Type) -> T.Type? : @$s27vtable_thunks_reabstraction6OpaqueC27variantOptionalityMetatypes1xxmSgxm_tF [inherited]  // Opaque.variantOptionalityMetatypes(x:)
// CHECK-NEXT:   #Opaque.variantOptionalityFunctions: <T> (Opaque<T>) -> (@escaping (T) -> T) -> ((T) -> T)? : @$s27vtable_thunks_reabstraction6OpaqueC27variantOptionalityFunctions1xxxcSgxxc_tF [inherited]        // Opaque.variantOptionalityFunctions(x:)
// CHECK-NEXT:   #Opaque.variantOptionalityTuples: <T> (Opaque<T>) -> ((T, (T.Type, (T) -> T))) -> (T, (T.Type, (T) -> T))? : @$s27vtable_thunks_reabstraction6OpaqueC24variantOptionalityTuples1xx_xm_xxcttSgx_xm_xxctt_tF [inherited]      // Opaque.variantOptionalityTuples(x:)
// CHECK-NEXT:   #Opaque.init!allocator: <T> (Opaque<T>.Type) -> () -> Opaque<T> : @$s27vtable_thunks_reabstraction21ConcreteValueMetatypeCACycfC [override]

// Optionality change of metatype.

// CHECK-NEXT:   #ConcreteValueMetatype.variantOptionality: (ConcreteValueMetatype) -> (S.Type?) -> S.Type : @$s27vtable_thunks_reabstraction21ConcreteValueMetatypeC18variantOptionality1xAA1SVmAGmSg_tF    // ConcreteValueMetatype.variantOptionality(x:)

// CHECK-NEXT:   #ConcreteValueMetatype.deinit!deallocator: @$s27vtable_thunks_reabstraction21ConcreteValueMetatypeCfD // ConcreteValueMetatype.__deallocating_deinit
// CHECK-NEXT: }

class ConcreteClassMetatype: Opaque<C.Type> {
  override func inAndOut(x: C.Type) -> C.Type { return x }
  override func variantOptionality(x: C.Type?) -> C.Type { return x! }
}

// CHECK-LABEL: sil_vtable ConcreteClassMetatype {
// CHECK-NEXT:   #Opaque.inAndOut: <T> (Opaque<T>) -> (T) -> T : @$s27vtable_thunks_reabstraction21ConcreteClassMetatypeC8inAndOut1xAA1CCmAGm_tFAA6OpaqueCAdExx_tFTV [override]       // vtable thunk for Opaque.inAndOut(x:) dispatching to ConcreteClassMetatype.inAndOut(x:)
// CHECK-NEXT:   #Opaque.inAndOutGeneric: <T><U> (Opaque<T>) -> (T, U) -> U : @$s27vtable_thunks_reabstraction6OpaqueC15inAndOutGeneric1x1yqd__x_qd__tlF [inherited] // Opaque.inAndOutGeneric<A>(x:y:)
// CHECK-NEXT:   #Opaque.inAndOutMetatypes: <T> (Opaque<T>) -> (T.Type) -> T.Type : @$s27vtable_thunks_reabstraction6OpaqueC17inAndOutMetatypes1xxmxm_tF [inherited] // Opaque.inAndOutMetatypes(x:)
// CHECK-NEXT:   #Opaque.inAndOutFunctions: <T> (Opaque<T>) -> (@escaping (T) -> T) -> (T) -> T : @$s27vtable_thunks_reabstraction6OpaqueC17inAndOutFunctions1xxxcxxc_tF [inherited] // Opaque.inAndOutFunctions(x:)
// CHECK-NEXT:   #Opaque.inAndOutTuples: <T> (Opaque<T>) -> ((T, (T.Type, (T) -> T))) -> (T, (T.Type, (T) -> T)) : @$s27vtable_thunks_reabstraction6OpaqueC14inAndOutTuples1xx_xm_xxcttx_xm_xxctt_tF [inherited]     // Opaque.inAndOutTuples(x:)
// CHECK-NEXT:   #Opaque.variantOptionality: <T> (Opaque<T>) -> (T) -> T? : @$s27vtable_thunks_reabstraction21ConcreteClassMetatypeC18variantOptionality1xAA1CCmAGmSg_tFAA6OpaqueCAdExSgx_tFTV [override]     // vtable thunk for Opaque.variantOptionality(x:) dispatching to ConcreteClassMetatype.variantOptionality(x:)
// CHECK-NEXT:   #Opaque.variantOptionalityMetatypes: <T> (Opaque<T>) -> (T.Type) -> T.Type? : @$s27vtable_thunks_reabstraction6OpaqueC27variantOptionalityMetatypes1xxmSgxm_tF [inherited]  // Opaque.variantOptionalityMetatypes(x:)
// CHECK-NEXT:   #Opaque.variantOptionalityFunctions: <T> (Opaque<T>) -> (@escaping (T) -> T) -> ((T) -> T)? : @$s27vtable_thunks_reabstraction6OpaqueC27variantOptionalityFunctions1xxxcSgxxc_tF [inherited]        // Opaque.variantOptionalityFunctions(x:)
// CHECK-NEXT:   #Opaque.variantOptionalityTuples: <T> (Opaque<T>) -> ((T, (T.Type, (T) -> T))) -> (T, (T.Type, (T) -> T))? : @$s27vtable_thunks_reabstraction6OpaqueC24variantOptionalityTuples1xx_xm_xxcttSgx_xm_xxctt_tF [inherited]      // Opaque.variantOptionalityTuples(x:)
// CHECK-NEXT:   #Opaque.init!allocator: <T> (Opaque<T>.Type) -> () -> Opaque<T> : @$s27vtable_thunks_reabstraction21ConcreteClassMetatypeCACycfC [override]

// Class metatypes are ABI compatible with optional class metatypes.

// CHECK-NEXT:   #ConcreteClassMetatype.deinit!deallocator: @$s27vtable_thunks_reabstraction21ConcreteClassMetatypeCfD // ConcreteClassMetatype.__deallocating_deinit
// CHECK-NEXT: }

class ConcreteOptional: Opaque<S?> {
  override func inAndOut(x: S?) -> S? { return x }

  // FIXME: Should we allow this override in Sema?
  // override func variantOptionality(x: S??) -> S? { return x! }
}

// CHECK-LABEL: sil_vtable ConcreteOptional {
// CHECK-NEXT:   #Opaque.inAndOut: <T> (Opaque<T>) -> (T) -> T : @$s27vtable_thunks_reabstraction16ConcreteOptionalC8inAndOut1xAA1SVSgAH_tFAA6OpaqueCAdExx_tFTV [override]    // vtable thunk for Opaque.inAndOut(x:) dispatching to ConcreteOptional.inAndOut(x:)
// CHECK-NEXT:   #Opaque.inAndOutGeneric: <T><U> (Opaque<T>) -> (T, U) -> U : @$s27vtable_thunks_reabstraction6OpaqueC15inAndOutGeneric1x1yqd__x_qd__tlF [inherited] // Opaque.inAndOutGeneric<A>(x:y:)
// CHECK-NEXT:   #Opaque.inAndOutMetatypes: <T> (Opaque<T>) -> (T.Type) -> T.Type : @$s27vtable_thunks_reabstraction6OpaqueC17inAndOutMetatypes1xxmxm_tF [inherited] // Opaque.inAndOutMetatypes(x:)
// CHECK-NEXT:   #Opaque.inAndOutFunctions: <T> (Opaque<T>) -> (@escaping (T) -> T) -> (T) -> T : @$s27vtable_thunks_reabstraction6OpaqueC17inAndOutFunctions1xxxcxxc_tF [inherited] // Opaque.inAndOutFunctions(x:)
// CHECK-NEXT:   #Opaque.inAndOutTuples: <T> (Opaque<T>) -> ((T, (T.Type, (T) -> T))) -> (T, (T.Type, (T) -> T)) : @$s27vtable_thunks_reabstraction6OpaqueC14inAndOutTuples1xx_xm_xxcttx_xm_xxctt_tF [inherited]     // Opaque.inAndOutTuples(x:)
// CHECK-NEXT:   #Opaque.variantOptionality: <T> (Opaque<T>) -> (T) -> T? : @$s27vtable_thunks_reabstraction6OpaqueC18variantOptionality1xxSgx_tF [inherited]        // Opaque.variantOptionality(x:)
// CHECK-NEXT:   #Opaque.variantOptionalityMetatypes: <T> (Opaque<T>) -> (T.Type) -> T.Type? : @$s27vtable_thunks_reabstraction6OpaqueC27variantOptionalityMetatypes1xxmSgxm_tF [inherited]  // Opaque.variantOptionalityMetatypes(x:)
// CHECK-NEXT:   #Opaque.variantOptionalityFunctions: <T> (Opaque<T>) -> (@escaping (T) -> T) -> ((T) -> T)? : @$s27vtable_thunks_reabstraction6OpaqueC27variantOptionalityFunctions1xxxcSgxxc_tF [inherited]        // Opaque.variantOptionalityFunctions(x:)
// CHECK-NEXT:   #Opaque.variantOptionalityTuples: <T> (Opaque<T>) -> ((T, (T.Type, (T) -> T))) -> (T, (T.Type, (T) -> T))? : @$s27vtable_thunks_reabstraction6OpaqueC24variantOptionalityTuples1xx_xm_xxcttSgx_xm_xxctt_tF [inherited]      // Opaque.variantOptionalityTuples(x:)
// CHECK-NEXT:   #Opaque.init!allocator: <T> (Opaque<T>.Type) -> () -> Opaque<T> : @$s27vtable_thunks_reabstraction16ConcreteOptionalCACycfC [override]
// CHECK-NEXT:   #ConcreteOptional.deinit!deallocator: @$s27vtable_thunks_reabstraction16ConcreteOptionalCfD   // ConcreteOptional.__deallocating_deinit
// CHECK-NEXT: }

// Make sure we remap the method's innermost generic parameters
// to the correct depth
class GenericBase<T> {
  func doStuff<U>(t: T, u: U) {}
  init<U>(t: T, u: U) {}
}

// CHECK-LABEL: sil_vtable GenericBase {
// CHECK-NEXT:   #GenericBase.doStuff: <T><U> (GenericBase<T>) -> (T, U) -> () : @$s27vtable_thunks_reabstraction11GenericBaseC7doStuff1t1uyx_qd__tlF        // GenericBase.doStuff<A>(t:u:)
// CHECK-NEXT:   #GenericBase.init!allocator: <T><U> (GenericBase<T>.Type) -> (T, U) -> GenericBase<T> : @$s27vtable_thunks_reabstraction11GenericBaseC1t1uACyxGx_qd__tclufC
// CHECK-NEXT:   #GenericBase.deinit!deallocator: @$s27vtable_thunks_reabstraction11GenericBaseCfD     // GenericBase.__deallocating_deinit
// CHECK-NEXT: }

class ConcreteSub : GenericBase<Int> {
  override func doStuff<U>(t: Int, u: U) {
    super.doStuff(t: t, u: u)
  }
  override init<U>(t: Int, u: U) {
    super.init(t: t, u: u)
  }
}

// CHECK-LABEL: sil_vtable ConcreteSub {
// CHECK-NEXT:   #GenericBase.doStuff: <T><U> (GenericBase<T>) -> (T, U) -> () : @$s27vtable_thunks_reabstraction11ConcreteSubC7doStuff1t1uySi_xtlFAA11GenericBaseCAdeFyx_qd__tlFTV [override]        // vtable thunk for GenericBase.doStuff<A>(t:u:) dispatching to ConcreteSub.doStuff<A>(t:u:)
// CHECK-NEXT:   #GenericBase.init!allocator: <T><U> (GenericBase<T>.Type) -> (T, U) -> GenericBase<T> : @$s27vtable_thunks_reabstraction11ConcreteSubC1t1uACSi_xtclufCAA11GenericBaseCAdeGyxGx_qd__tclufCTV [override]
// CHECK-NEXT:   #ConcreteSub.deinit!deallocator: @$s27vtable_thunks_reabstraction11ConcreteSubCfD     // ConcreteSub.__deallocating_deinit
// CHECK-NEXT: }

class ConcreteBase {
  init<U>(t: Int, u: U) {}
  func doStuff<U>(t: Int, u: U) {}
}

// CHECK-LABEL: sil_vtable ConcreteBase {
// CHECK-NEXT:   #ConcreteBase.init!allocator: <U> (ConcreteBase.Type) -> (Int, U) -> ConcreteBase : @$s27vtable_thunks_reabstraction12ConcreteBaseC1t1uACSi_xtclufC
// CHECK-NEXT:   #ConcreteBase.doStuff: <U> (ConcreteBase) -> (Int, U) -> () : @$s27vtable_thunks_reabstraction12ConcreteBaseC7doStuff1t1uySi_xtlF   // ConcreteBase.doStuff<A>(t:u:)
// CHECK-NEXT:   #ConcreteBase.deinit!deallocator: @$s27vtable_thunks_reabstraction12ConcreteBaseCfD   // ConcreteBase.__deallocating_deinit
// CHECK-NEXT: }

class GenericSub<T> : ConcreteBase {
  override init<U>(t: Int, u: U) {
    super.init(t: t, u: u)
  }
  override func doStuff<U>(t: Int, u: U) {
    super.doStuff(t: t, u: u)
  }
}

// CHECK-LABEL: sil_vtable GenericSub {
// CHECK-NEXT:   #ConcreteBase.init!allocator: <U> (ConcreteBase.Type) -> (Int, U) -> ConcreteBase : @$s27vtable_thunks_reabstraction10GenericSubC1t1uACyxGSi_qd__tclufC [override]
// CHECK-NEXT:   #ConcreteBase.doStuff: <U> (ConcreteBase) -> (Int, U) -> () : @$s27vtable_thunks_reabstraction10GenericSubC7doStuff1t1uySi_qd__tlF [override]       // GenericSub.doStuff<A>(t:u:)
// CHECK-NEXT:   #GenericSub.deinit!deallocator: @$s27vtable_thunks_reabstraction10GenericSubCfD       // GenericSub.__deallocating_deinit
// CHECK-NEXT: }

// Issue with generic parameter index
class MoreGenericSub1<T, TT> : GenericBase<T> {
  override func doStuff<U>(t: T, u: U) {
    super.doStuff(t: t, u: u)
  }
}

// CHECK-LABEL: sil_vtable MoreGenericSub1 {
// CHECK-NEXT:   #GenericBase.doStuff: <T><U> (GenericBase<T>) -> (T, U) -> () : @$s27vtable_thunks_reabstraction15MoreGenericSub1C7doStuff1t1uyx_qd__tlF [override] // MoreGenericSub1.doStuff<A>(t:u:)
// CHECK-NEXT:   #GenericBase.init!allocator: <T><U> (GenericBase<T>.Type) -> (T, U) -> GenericBase<T> : @$s27vtable_thunks_reabstraction15MoreGenericSub1C1t1uACyxq_Gx_qd__tclufC [override]
// CHECK-NEXT:   #MoreGenericSub1.deinit!deallocator: @$s27vtable_thunks_reabstraction15MoreGenericSub1CfD     // MoreGenericSub1.__deallocating_deinit
// CHECK-NEXT: }

class MoreGenericSub2<TT, T> : GenericBase<T> {
  override func doStuff<U>(t: T, u: U) {
    super.doStuff(t: t, u: u)
  }
}

// CHECK-LABEL: sil_vtable MoreGenericSub2 {
<<<<<<< HEAD
// CHECK-NEXT:   #GenericBase.doStuff: <T><U> (GenericBase<T>) -> (T, U) -> () : @$s27vtable_thunks_reabstraction15MoreGenericSub2C7doStuff1t1uyq__qd__tlF [override]        // MoreGenericSub2.doStuff<A>(t:u:)
// CHECK-NEXT:   #GenericBase.init!allocator: <T><U> (GenericBase<T>.Type) -> (T, U) -> GenericBase<T> : @$s27vtable_thunks_reabstraction15MoreGenericSub2C1t1uACyxq_Gq__qd__tclufC [override]
// CHECK-NEXT:   #MoreGenericSub2.deinit!deallocator: @$s27vtable_thunks_reabstraction15MoreGenericSub2CfD     // MoreGenericSub2.__deallocating_deinit
// CHECK-NEXT: }
=======
// CHECK-NEXT:   #GenericBase.doStuff!1: <T><U> (GenericBase<T>) -> (T, U) -> () : @$s27vtable_thunks_reabstraction15MoreGenericSub2C7doStuff1t1uyq__qd__tlF [override]        // MoreGenericSub2.doStuff<A>(t:u:)
// CHECK-NEXT:   #GenericBase.init!allocator.1: <T><U> (GenericBase<T>.Type) -> (T, U) -> GenericBase<T> : @$s27vtable_thunks_reabstraction15MoreGenericSub2C1t1uACyxq_Gq__qd__tclufC [override]
// CHECK-NEXT:   #MoreGenericSub2.deinit!deallocator.1: @$s27vtable_thunks_reabstraction15MoreGenericSub2CfD     // MoreGenericSub2.__deallocating_deinit
// CHECK-NEXT: }

protocol SE_0267_P1 {}

class SE_0267_Base1<T> {
  func foo() where T: SE_0267_P1 {}
}
class SE_0267_Derived1<T>: SE_0267_Base1<T> {
  override func foo() {}
}

// CHECK-LABEL: sil_vtable SE_0267_Derived1 {
// CHECK-NEXT:   #SE_0267_Base1.foo: <T where T : SE_0267_P1> (SE_0267_Base1<T>) -> () -> () : @$s27vtable_thunks_reabstraction16SE_0267_Derived1C3fooyyFAA0D11_0267_Base1CADyyAA0D8_0267_P1RzlFTV [override]
// CHECK-NEXT:   #SE_0267_Base1.init
// CHECK-NEXT:   #SE_0267_Derived1.foo: <T> (SE_0267_Derived1<T>) -> () -> () : @$s27vtable_thunks_reabstraction16SE_0267_Derived1C3fooyyF
// CHECK-NEXT:   #SE_0267_Derived1.deinit
// CHECK-NEXT:   }

class SE_0267_Base2<T> {
  func foo() -> T where T: FixedWidthInteger { fatalError() }
}
class SE_0267_Derived2: SE_0267_Base2<Int> {
  override func foo() -> Int { return .zero }
}

// CHECK-LABEL: sil_vtable SE_0267_Derived2 {
// CHECK-NEXT:   #SE_0267_Base2.foo: <T where T : FixedWidthInteger> (SE_0267_Base2<T>) -> () -> T : @$s27vtable_thunks_reabstraction16SE_0267_Derived2C3fooSiyFAA0D11_0267_Base2CADxys17FixedWidthIntegerRzlFTV [override]
// CHECK-NEXT:   #SE_0267_Base2.init
// CHECK-NEXT:   #SE_0267_Derived2.deinit
// CHECK-NEXT:   }
>>>>>>> 38256562
<|MERGE_RESOLUTION|>--- conflicted
+++ resolved
@@ -553,15 +553,9 @@
 }
 
 // CHECK-LABEL: sil_vtable MoreGenericSub2 {
-<<<<<<< HEAD
 // CHECK-NEXT:   #GenericBase.doStuff: <T><U> (GenericBase<T>) -> (T, U) -> () : @$s27vtable_thunks_reabstraction15MoreGenericSub2C7doStuff1t1uyq__qd__tlF [override]        // MoreGenericSub2.doStuff<A>(t:u:)
 // CHECK-NEXT:   #GenericBase.init!allocator: <T><U> (GenericBase<T>.Type) -> (T, U) -> GenericBase<T> : @$s27vtable_thunks_reabstraction15MoreGenericSub2C1t1uACyxq_Gq__qd__tclufC [override]
 // CHECK-NEXT:   #MoreGenericSub2.deinit!deallocator: @$s27vtable_thunks_reabstraction15MoreGenericSub2CfD     // MoreGenericSub2.__deallocating_deinit
-// CHECK-NEXT: }
-=======
-// CHECK-NEXT:   #GenericBase.doStuff!1: <T><U> (GenericBase<T>) -> (T, U) -> () : @$s27vtable_thunks_reabstraction15MoreGenericSub2C7doStuff1t1uyq__qd__tlF [override]        // MoreGenericSub2.doStuff<A>(t:u:)
-// CHECK-NEXT:   #GenericBase.init!allocator.1: <T><U> (GenericBase<T>.Type) -> (T, U) -> GenericBase<T> : @$s27vtable_thunks_reabstraction15MoreGenericSub2C1t1uACyxq_Gq__qd__tclufC [override]
-// CHECK-NEXT:   #MoreGenericSub2.deinit!deallocator.1: @$s27vtable_thunks_reabstraction15MoreGenericSub2CfD     // MoreGenericSub2.__deallocating_deinit
 // CHECK-NEXT: }
 
 protocol SE_0267_P1 {}
@@ -591,5 +585,4 @@
 // CHECK-NEXT:   #SE_0267_Base2.foo: <T where T : FixedWidthInteger> (SE_0267_Base2<T>) -> () -> T : @$s27vtable_thunks_reabstraction16SE_0267_Derived2C3fooSiyFAA0D11_0267_Base2CADxys17FixedWidthIntegerRzlFTV [override]
 // CHECK-NEXT:   #SE_0267_Base2.init
 // CHECK-NEXT:   #SE_0267_Derived2.deinit
-// CHECK-NEXT:   }
->>>>>>> 38256562
+// CHECK-NEXT:   }