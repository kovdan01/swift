// RUN: %empty-directory(%t)
// RUN: %build-irgen-test-overlays
// RUN: %target-swift-frontend -disable-type-layout -sdk %S/Inputs -I %t %s -emit-ir | %FileCheck %s

// REQUIRES: CPU=x86_64
// REQUIRES: objc_interop

sil_stage canonical

import Builtin
import gizmo

typealias AnyObject = Builtin.AnyObject

// rdar://16621578

sil @init_opaque_existential : $@convention(thin) <T where T : Gizmo> (@owned T) -> @out Any {
bb0(%0 : $*Any, %1 : $T):
  %2 = init_existential_addr %0 : $*Any, $T
  store %1 to %2 : $*T
  %3 = tuple ()
  return %3 : $()
}

<<<<<<< HEAD
// CHECK-DAG:   define{{( protected)?}} swiftcc void @init_opaque_existential(ptr noalias captures(none) sret({{.*}}) %0, ptr %1, ptr %T) {{.*}} {
// CHECK:         [[T0:%.*]] = getelementptr inbounds [[ANY:%Any]], ptr %0, i32 0, i32 1
=======
// CHECK-DAG:   define{{( protected)?}} swiftcc void @init_opaque_existential(ptr noalias nocapture sret({{.*}}) %0, ptr %1, ptr %T) {{.*}} {
// CHECK:         [[T0:%.*]] = getelementptr inbounds{{.*}} [[ANY:%Any]], ptr %0, i32 0, i32 1
>>>>>>> 921d6d8d
// CHECK-NEXT:    store ptr %T, ptr [[T0]], align 8
// CHECK-NEXT:    [[T0:%.*]] = getelementptr inbounds{{.*}} [[ANY]], ptr %0, i32 0, i32 0
// CHECK-NEXT:    [[T0:%.*]] = getelementptr inbounds{{.*}} [[ANY]], ptr %0, i32 0, i32 0
// CHECK-NEXT:    store ptr %1, ptr [[T0]], align 8
// CHECK-NEXT:    ret void

sil @take_opaque_existential : $@convention(thin) (@in Any) -> @out Any {
bb0(%0 : $*Any, %1 : $*Any):
  copy_addr [take] %1 to [init] %0 : $*Any
  %3 = tuple ()
  return %3 : $()
}

// CHECK-DAG:   define{{( protected)?}} swiftcc void @take_opaque_existential(ptr noalias captures(none) sret({{.*}}) %0, ptr noalias captures(none) dereferenceable({{.*}}) %1) {{.*}} {
// CHECK: call ptr @"$sypWOb"(ptr %1, ptr %0)
// CHECK-NEXT:    ret void

// CHECK-DAG:   define linkonce_odr hidden ptr @"$sypWOb"(ptr %0, ptr %1)
// CHECK:  call void @llvm.memcpy.p0.p0.i64(ptr align 8 %1, ptr align 8 %0, i64 32, i1 false)
// CHECK-NEXT:  ret ptr %1

// rdar://problem/19035529
@objc protocol OP {}
@objc protocol OP2: OP {}

// CHECK-DAG: define{{( protected)?}} swiftcc ptr @init_existential_objc_to_objc(ptr %0) {{.*}} {
// CHECK:       ret ptr %0
sil @init_existential_objc_to_objc : $@convention(thin) (@owned OP2) -> @owned OP {
entry(%o : $OP2):
  %a = init_existential_ref %o : $OP2 : $OP2, $OP
  return %a : $OP
}

protocol CP: class {}

// CHECK-DAG: define{{( protected)?}} swiftcc { ptr, ptr } @class_existential_unowned(ptr %0, ptr %1) {{.*}} {
sil @class_existential_unowned : $@convention(thin) (@owned CP) -> @owned CP {
entry(%s : $CP):
  %u1 = alloc_stack $@sil_unowned CP
  %u2 = alloc_stack $@sil_unowned CP
  // CHECK: [[U1:%.*]] = alloca [[UREF:{ %swift.unowned, ptr }]], align 8
  // CHECK: [[U2:%.*]] = alloca [[UREF]], align 8

  store_unowned %s to [init] %u1 : $*@sil_unowned CP
  // CHECK: [[T0:%.*]] = getelementptr inbounds{{.*}} [[UREF]], ptr [[U1]], i32 0, i32 1
  // CHECK: store ptr %1, ptr [[T0]], align 8
  // CHECK: [[T0:%.*]] = getelementptr inbounds{{.*}} [[UREF]], ptr [[U1]], i32 0, i32 0
  // CHECK: call ptr @swift_unknownObjectUnownedInit(ptr returned [[T0]], ptr %0)

  // CHECK: [[T0:%.*]] = getelementptr inbounds{{.*}} [[UREF]], ptr [[U1]], i32 0, i32 0
  // CHECK: [[T1:%.*]] = call ptr @swift_unknownObjectUnownedLoadStrong(ptr [[T0]])
  %t = load_unowned %u1 : $*@sil_unowned CP
  // CHECK: call void @swift_unknownObjectRelease(ptr [[T1]])
  strong_release %t : $CP

  dealloc_stack %u2 : $*@sil_unowned CP
  dealloc_stack %u1 : $*@sil_unowned CP

  %v = ref_to_unmanaged %s : $CP to $@sil_unmanaged CP
  // CHECK: call ptr @swift_unknownObjectRetain(ptr
  %v_copy = strong_copy_unmanaged_value %v : $@sil_unmanaged CP
  // CHECK: call void @swift_unknownObjectRelease(ptr
  strong_release %v_copy : $CP

  %z = unmanaged_to_ref %v : $@sil_unmanaged CP to $CP

  // CHECK: [[RESULT_A:%.*]] = insertvalue { ptr, ptr } undef, ptr %0, 0
  // CHECK: [[RESULT_B:%.*]] = insertvalue { ptr, ptr } [[RESULT_A]], ptr %1, 1
  // CHECK: ret { ptr, ptr } [[RESULT_B]]

  return %z : $CP
}

// CHECK-DAG: define{{( protected)?}} swiftcc void @class_existential_weak(ptr noalias sret({{.*}}) %0, i64 %1, i64 %2)
sil @class_existential_weak : $@convention(thin) (@owned CP?) -> @out @sil_weak CP? {
entry(%w : $*@sil_weak CP?, %a : $CP?):
  // CHECK: [[V:%.*]] = alloca { %swift.weak, ptr }
  %v = alloc_stack $@sil_weak CP?

  // CHECK: [[SRC_REF:%.*]] = inttoptr {{.*}} ptr
  // CHECK: [[SRC_WITNESS:%.*]] = inttoptr {{.*}} ptr
  // CHECK: [[DEST_WITNESS_ADDR:%.*]] = getelementptr inbounds{{.*}} { %swift.weak, ptr }, ptr %0, i32 0, i32 1
  // CHECK: store ptr [[SRC_WITNESS]], ptr [[DEST_WITNESS_ADDR]]
  // CHECK: [[DEST_REF_ADDR:%.*]] = getelementptr inbounds{{.*}} { %swift.weak, ptr }, ptr %0, i32 0, i32 0
  // CHECK: call ptr @swift_unknownObjectWeakInit(ptr returned [[DEST_REF_ADDR]], ptr [[SRC_REF]])
  store_weak %a to [init] %w : $*@sil_weak CP?

  // CHECK: [[SRC_REF:%.*]] = inttoptr {{.*}} ptr
  // CHECK: [[SRC_WITNESS:%.*]] = inttoptr {{.*}} ptr
  // CHECK: [[DEST_WITNESS_ADDR:%.*]] = getelementptr inbounds{{.*}} { %swift.weak, ptr }, ptr %0, i32 0, i32 1
  // CHECK: store ptr [[SRC_WITNESS]], ptr [[DEST_WITNESS_ADDR]]
  // CHECK: [[DEST_REF_ADDR:%.*]] = getelementptr inbounds{{.*}} { %swift.weak, ptr }, ptr %0, i32 0, i32 0
  // CHECK: call ptr @swift_unknownObjectWeakAssign(ptr returned [[DEST_REF_ADDR]], ptr [[SRC_REF]])
  store_weak %a to                  %w : $*@sil_weak CP?

  // CHECK: [[SRC_REF_ADDR:%.*]] = getelementptr inbounds{{.*}} { %swift.weak, ptr }, ptr %0, i32 0, i32 0
  // CHECK: [[DEST_REF:%.*]] = call ptr @swift_unknownObjectWeakTakeStrong(ptr [[SRC_REF_ADDR]])
  // CHECK: [[SRC_WITNESS_ADDR:%.*]] = getelementptr inbounds{{.*}} { %swift.weak, ptr }, ptr %0, i32 0, i32 1
  // CHECK: [[DEST_WITNESS:%.*]] = load ptr, ptr [[SRC_WITNESS_ADDR]]
  %b = load_weak [take] %w : $*@sil_weak CP?

  // CHECK: [[SRC_REF_ADDR:%.*]] = getelementptr inbounds{{.*}} { %swift.weak, ptr }, ptr %0, i32 0, i32 0
  // CHECK: [[DEST_REF:%.*]] = call ptr @swift_unknownObjectWeakLoadStrong(ptr [[SRC_REF_ADDR]])
  // CHECK: [[SRC_WITNESS_ADDR:%.*]] = getelementptr inbounds{{.*}} { %swift.weak, ptr }, ptr %0, i32 0, i32 1
  // CHECK: [[DEST_WITNESS:%.*]] = load ptr, ptr [[SRC_WITNESS_ADDR]]
  %c = load_weak        %w : $*@sil_weak CP?

  // CHECK: call ptr @"$s17existentials_objc2CP_pSgXwWOb"(ptr %0, ptr [[V]])
  copy_addr [take] %w to [init] %v : $*@sil_weak CP?

  // CHECK: call ptr @"$s17existentials_objc2CP_pSgXwWOd"(ptr %0, ptr [[V]])
  copy_addr [take] %w to                  %v : $*@sil_weak CP?

  // CHECK: call ptr @"$s17existentials_objc2CP_pSgXwWOc"(ptr %0, ptr [[V]])
  copy_addr        %w to [init] %v : $*@sil_weak CP?

  // CHECK: call ptr @"$s17existentials_objc2CP_pSgXwWOf"(ptr %0, ptr [[V]])
  copy_addr        %w to                  %v : $*@sil_weak CP?

  // CHECK: call ptr @"$s17existentials_objc2CP_pSgXwWOh"(ptr [[V]])
  destroy_addr %v : $*@sil_weak CP?

  dealloc_stack %v : $*@sil_weak CP?

  return undef : $()
}

@objc protocol ProtocolA : class {
 @objc optional func funcA()
}

// CHECK: define swiftcc void @useObjcProtocol(ptr swiftself %0)
// CHECK: entry:
// CHECK:   load ptr, ptr @"\01L_selector(funcA)"
// CHECK:   load ptr, ptr @"\01L_selector(respondsToSelector:)"
// CHECK:   [[TMP:%.*]] = call i1 @objc_msgSend
// CHECK:   br i1 [[TMP]]
//
// CHECK:   call void @objc_msgSend(ptr %0
// CHECK:   ret void
// CHECK: }

sil public @useObjcProtocol : $@convention(method) (@guaranteed ProtocolA) -> () {
bb0(%0 : $ProtocolA):
  dynamic_method_br %0 : $ProtocolA, #ProtocolA.funcA!foreign, bb1, bb2

bb1(%1 : $@convention(objc_method) (ProtocolA) -> ()):
  %3 = apply %1(%0) : $@convention(objc_method) (ProtocolA) -> ()
  br bb3

bb2:
 br bb3

bb3:
 %4 = tuple()
 return %4 : $()
}

protocol TestP : AnyObject {}

class NSObject {}

class TestC {
  @_hasStorage unowned final let t: @sil_unowned NSObject & TestP
  init(t: NSObject & TestP)
}

// CHECK-LABEL: define {{.*}}@test_load_unowned
// CHECK: [[REF:%.*]] = load ptr, ptr
// CHECK: swift_unownedRetainStrong
// CHECK: [[EXIST0:%.*]] = insertvalue { ptr, ptr } undef, ptr [[REF]], 0
// CHECK: [[EXIST:%.*]] = insertvalue { ptr, ptr } [[EXIST0]], ptr {{.*}}, 1
// CHECK:  ret { ptr, ptr } [[EXIST]]

sil @test_load_unowned : $@convention(method) (@guaranteed TestC) -> @owned NSObject & TestP {
bb0(%0 : $TestC):
  %2 = ref_element_addr %0 : $TestC, #TestC.t
  %3 = load_unowned %2 : $*@sil_unowned NSObject & TestP
  return %3 : $NSObject & TestP
}

// CHECK-LABEL: define {{.*}}@test_load_take_unowned
// CHECK: [[REF:%.*]] = load ptr, ptr
// CHECK: swift_unownedRetainStrongAndRelease
// CHECK: [[EXIST0:%.*]] = insertvalue { ptr, ptr } undef, ptr [[REF]], 0
// CHECK: [[EXIST:%.*]] = insertvalue { ptr, ptr } [[EXIST0]], ptr {{.*}}, 1
// CHECK:  ret { ptr, ptr } [[EXIST]]

sil @test_load_take_unowned : $@convention(method) (@guaranteed TestC) -> @owned NSObject & TestP {
bb0(%0 : $TestC):
  %2 = ref_element_addr %0 : $TestC, #TestC.t
  %3 = load_unowned [take] %2 : $*@sil_unowned NSObject & TestP
  return %3 : $NSObject & TestP
}

sil_vtable TestC { }

sil_vtable NSObject { }<|MERGE_RESOLUTION|>--- conflicted
+++ resolved
@@ -22,13 +22,8 @@
   return %3 : $()
 }
 
-<<<<<<< HEAD
 // CHECK-DAG:   define{{( protected)?}} swiftcc void @init_opaque_existential(ptr noalias captures(none) sret({{.*}}) %0, ptr %1, ptr %T) {{.*}} {
-// CHECK:         [[T0:%.*]] = getelementptr inbounds [[ANY:%Any]], ptr %0, i32 0, i32 1
-=======
-// CHECK-DAG:   define{{( protected)?}} swiftcc void @init_opaque_existential(ptr noalias nocapture sret({{.*}}) %0, ptr %1, ptr %T) {{.*}} {
 // CHECK:         [[T0:%.*]] = getelementptr inbounds{{.*}} [[ANY:%Any]], ptr %0, i32 0, i32 1
->>>>>>> 921d6d8d
 // CHECK-NEXT:    store ptr %T, ptr [[T0]], align 8
 // CHECK-NEXT:    [[T0:%.*]] = getelementptr inbounds{{.*}} [[ANY]], ptr %0, i32 0, i32 0
 // CHECK-NEXT:    [[T0:%.*]] = getelementptr inbounds{{.*}} [[ANY]], ptr %0, i32 0, i32 0
