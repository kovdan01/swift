--- conflicted
+++ resolved
@@ -90,18 +90,13 @@
     StringRef Filename;
 
     DebugLoc(unsigned Line = 0, unsigned Column = 0,
-<<<<<<< HEAD
-             StringRef Filename = StringRef()) : Line(Line), Column(Column),
-                                                 Filename(Filename) { }
-=======
-             const char *Filename = nullptr)
+             StringRef Filename = StringRef())
         : Line(Line), Column(Column), Filename(Filename) {}
 
     inline bool operator==(const DebugLoc &R) const {
       return Line == R.Line && Column == R.Column &&
-             StringRef(Filename).equals(R.Filename);
+             Filename.equals(R.Filename);
     }
->>>>>>> 67f4ae07
   };
 
 protected:
