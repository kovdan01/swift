# editorconfig.org

root = true

[*]
indent_style = space
indent_size = 2
<<<<<<< HEAD
insert_final_newline = true
=======
trim_trailing_whitespace = true
insert_final_newline = true

[*.py]
indent_size = 4
>>>>>>> 1b0f32e4
<|MERGE_RESOLUTION|>--- conflicted
+++ resolved
@@ -5,12 +5,7 @@
 [*]
 indent_style = space
 indent_size = 2
-<<<<<<< HEAD
-insert_final_newline = true
-=======
-trim_trailing_whitespace = true
 insert_final_newline = true
 
 [*.py]
-indent_size = 4
->>>>>>> 1b0f32e4
+indent_size = 4