--- conflicted
+++ resolved
@@ -200,10 +200,7 @@
   case llvm::Triple::CUDA:
   case llvm::Triple::DragonFly:
   case llvm::Triple::DriverKit:
-<<<<<<< HEAD
   case llvm::Triple::ELFIAMCU:
-=======
->>>>>>> bec666ca
   case llvm::Triple::Emscripten:
   case llvm::Triple::Fuchsia:
   case llvm::Triple::HermitCore:
