//===--- LLVMARCOpts.cpp - LLVM Reference Counting Optimizations ----------===//
//
// This source file is part of the Swift.org open source project
//
// Copyright (c) 2014 - 2016 Apple Inc. and the Swift project authors
// Licensed under Apache License v2.0 with Runtime Library Exception
//
// See http://swift.org/LICENSE.txt for license information
// See http://swift.org/CONTRIBUTORS.txt for the list of Swift project authors
//
//===----------------------------------------------------------------------===//
//
// This file implements optimizations for reference counting, object allocation,
// and other runtime entrypoints. Most of this code will be removed once the SIL
// level ARC optimizer causes it to no longer be needed.
//
//===----------------------------------------------------------------------===//

#define DEBUG_TYPE "swift-llvm-arc-opts"
#include "swift/LLVMPasses/Passes.h"
#include "ARCEntryPointBuilder.h"
#include "LLVMARCOpts.h"
#include "swift/Basic/NullablePtr.h"
#include "swift/Basic/Fallthrough.h"
#include "llvm/IR/Instructions.h"
#include "llvm/IR/IntrinsicInst.h"
#include "llvm/IR/Module.h"
#include "llvm/ADT/APInt.h"
#include "llvm/Pass.h"
#include "llvm/Analysis/AliasAnalysis.h"
#include "llvm/Analysis/InstructionSimplify.h"
#include "llvm/Analysis/ValueTracking.h"
#include "llvm/Transforms/Utils/SSAUpdater.h"
#include "llvm/Transforms/Utils/Local.h"
#include "llvm/ADT/DenseMap.h"
#include "llvm/ADT/DenseSet.h"
#include "llvm/ADT/SetVector.h"
#include "llvm/ADT/Statistic.h"
#include "llvm/ADT/StringSwitch.h"
#include "llvm/ADT/TinyPtrVector.h"
#include "llvm/ADT/Triple.h"
#include "llvm/IR/InstIterator.h"
#include "llvm/IR/IRBuilder.h"
#include "llvm/Support/raw_ostream.h"
#include "llvm/Support/CommandLine.h"

using namespace llvm;
using namespace swift;
using swift::SwiftARCOpt;

STATISTIC(NumNoopDeleted,
          "Number of no-op swift calls eliminated");
STATISTIC(NumRetainReleasePairs,
          "Number of swift retain/release pairs eliminated");
STATISTIC(NumObjCRetainReleasePairs,
          "Number of objc retain/release pairs eliminated");
STATISTIC(NumAllocateReleasePairs,
          "Number of swift allocate/release pairs eliminated");
STATISTIC(NumStoreOnlyObjectsEliminated,
          "Number of swift stored-only objects eliminated");
STATISTIC(NumUnknownRetainReleaseSRed,
          "Number of unknownretain/release strength reduced to retain/release");

llvm::cl::opt<bool>
DisableARCOpts("disable-llvm-arc-opts", llvm::cl::init(false));

//===----------------------------------------------------------------------===//
//                          Input Function Canonicalizer
//===----------------------------------------------------------------------===//

/// canonicalizeInputFunction - Functions like swift_retain return an
/// argument as a low-level performance optimization.  This makes it difficult
/// to reason about pointer equality though, so undo it as an initial
/// canonicalization step.  After this step, all swift_retain's have been
/// replaced with swift_retain.
///
/// This also does some trivial peep-hole optimizations as we go.
static bool canonicalizeInputFunction(Function &F, ARCEntryPointBuilder &B,
                                      SwiftRCIdentity *RC) {
  bool Changed = false;
  DenseSet<Value *> NativeRefs;
  DenseMap<Value *, TinyPtrVector<Instruction *>> UnknownRetains;
  DenseMap<Value *, TinyPtrVector<Instruction *>> UnknownReleases;
  for (auto &BB : F) {
    UnknownRetains.clear();
    UnknownReleases.clear();
    NativeRefs.clear();
    for (auto I = BB.begin(); I != BB.end(); ) {
      Instruction &Inst = *I++;

      switch (classifyInstruction(Inst)) {
      // These instructions should not reach here based on the pass ordering.
      // i.e. LLVMARCOpt -> LLVMContractOpt.
      case RT_RetainN:
      case RT_UnknownRetainN:
      case RT_BridgeRetainN:
      case RT_ReleaseN:
      case RT_UnknownReleaseN:
      case RT_BridgeReleaseN:
        llvm_unreachable("These are only created by LLVMARCContract !");
      case RT_Unknown:
      case RT_BridgeRelease:
      case RT_AllocObject:
      case RT_FixLifetime:
      case RT_NoMemoryAccessed:
      case RT_RetainUnowned:
      case RT_CheckUnowned:
        break;
      case RT_Retain: {
        CallInst &CI = cast<CallInst>(Inst);
        Value *ArgVal = RC->getSwiftRCIdentityRoot(CI.getArgOperand(0));
        // retain(null) is a no-op.
        if (isa<ConstantPointerNull>(ArgVal)) {
          CI.eraseFromParent();
          Changed = true;
          ++NumNoopDeleted;
          continue;
        }
        // Rewrite unknown retains into swift_retains.
        NativeRefs.insert(ArgVal);
        for (auto &X : UnknownRetains[ArgVal]) {
          B.setInsertPoint(X);
          B.createRetain(ArgVal, cast<CallInst>(X));
          X->eraseFromParent();
          ++NumUnknownRetainReleaseSRed;
          Changed = true;
        }
        UnknownRetains[ArgVal].clear();
        break;
      }
      case RT_UnknownRetain: {
        CallInst &CI = cast<CallInst>(Inst);
        Value *ArgVal = RC->getSwiftRCIdentityRoot(CI.getArgOperand(0));
        // unknownRetain(null) is a no-op.
        if (isa<ConstantPointerNull>(ArgVal)) {
          CI.eraseFromParent();
          Changed = true;
          ++NumNoopDeleted;
          continue;
        }

        // Have not encountered a strong retain/release. keep it in the
        // unknown retain/release list for now. It might get replaced
        // later.
        if (NativeRefs.find(ArgVal) == NativeRefs.end()) {
           UnknownRetains[ArgVal].push_back(&CI);
        } else {
          B.setInsertPoint(&CI);
          B.createRetain(ArgVal, &CI);
          CI.eraseFromParent();
          ++NumUnknownRetainReleaseSRed;
          Changed = true;
        }
        break;
      }
      case RT_Release: {
        CallInst &CI = cast<CallInst>(Inst);
        Value *ArgVal = RC->getSwiftRCIdentityRoot(CI.getArgOperand(0));
        // release(null) is a no-op.
        if (isa<ConstantPointerNull>(ArgVal)) {
          CI.eraseFromParent();
          Changed = true;
          ++NumNoopDeleted;
          continue;
        }
        // Rewrite unknown releases into swift_releases.
        NativeRefs.insert(ArgVal);
        for (auto &X : UnknownReleases[ArgVal]) {
          B.setInsertPoint(X);
          B.createRelease(ArgVal, cast<CallInst>(X));
          X->eraseFromParent();
          ++NumUnknownRetainReleaseSRed;
          Changed = true;
        }
        UnknownReleases[ArgVal].clear();
        break;
      }
      case RT_UnknownRelease: {
        CallInst &CI = cast<CallInst>(Inst);
        Value *ArgVal = RC->getSwiftRCIdentityRoot(CI.getArgOperand(0));
        // unknownRelease(null) is a no-op.
        if (isa<ConstantPointerNull>(ArgVal)) {
          CI.eraseFromParent();
          Changed = true;
          ++NumNoopDeleted;
          continue;
        }

        // Have not encountered a strong retain/release. keep it in the
        // unknown retain/release list for now. It might get replaced
        // later.
        if (NativeRefs.find(ArgVal) == NativeRefs.end()) {
          UnknownReleases[ArgVal].push_back(&CI);
        } else {
          B.setInsertPoint(&CI);
          B.createRelease(ArgVal, &CI);
          CI.eraseFromParent();
          ++NumUnknownRetainReleaseSRed;
          Changed = true;
        }
        break;
      }
      case RT_ObjCRelease: {
        CallInst &CI = cast<CallInst>(Inst);
        Value *ArgVal = RC->getSwiftRCIdentityRoot(CI.getArgOperand(0));
        // objc_release(null) is a noop, zap it.
        if (isa<ConstantPointerNull>(ArgVal)) {
          CI.eraseFromParent();
          Changed = true;
          ++NumNoopDeleted;
          continue;
        }
        break;
      }

      // These retain instructions return their argument so must be processed
      // specially.
      case RT_BridgeRetain:
      case RT_ObjCRetain: {
        // Canonicalize the retain so that nothing uses its result.
        CallInst &CI = cast<CallInst>(Inst);
        // Do not get RC identical value here, could end up with a
        // crash in replaceAllUsesWith as the type maybe different.
        Value *ArgVal = CI.getArgOperand(0);
        if (!CI.use_empty()) {
          CI.replaceAllUsesWith(ArgVal);
          Changed = true;
        }

        // {objc_retain,swift_unknownRetain}(null) is a noop, delete it.
        if (isa<ConstantPointerNull>(ArgVal)) {
          CI.eraseFromParent();
          Changed = true;
          ++NumNoopDeleted;
          continue;
        }

        break;
      }
      }
    }
  }
  return Changed;
}

//===----------------------------------------------------------------------===//
//                         Release() Motion
//===----------------------------------------------------------------------===//

/// performLocalReleaseMotion - Scan backwards from the specified release,
/// moving it earlier in the function if possible, over instructions that do not
/// access the released object.  If we get to a retain or allocation of the
/// object, zap both.
static bool performLocalReleaseMotion(CallInst &Release, BasicBlock &BB,
                                      SwiftRCIdentity *RC) {
  // FIXME: Call classifier should identify the object for us.  Too bad C++
  // doesn't have nice Swift-style enums.
  Value *ReleasedObject = RC->getSwiftRCIdentityRoot(Release.getArgOperand(0));

  BasicBlock::iterator BBI = Release.getIterator();

  // Scan until we get to the top of the block.
  while (BBI != BB.begin()) {
    --BBI;

    // Don't analyze PHI nodes.  We can't move retains before them and they
    // aren't "interesting".
    if (isa<PHINode>(BBI) ||
        // If we found the instruction that defines the value we're releasing,
        // don't push the release past it.
        &*BBI == Release.getArgOperand(0)) {
      ++BBI;
      goto OutOfLoop;
    }

    switch (classifyInstruction(*BBI)) {
    // These instructions should not reach here based on the pass ordering.
    // i.e. LLVMARCOpt -> LLVMContractOpt.
    case RT_UnknownRetainN:
    case RT_BridgeRetainN:
    case RT_RetainN:
    case RT_UnknownReleaseN:
    case RT_BridgeReleaseN:
    case RT_ReleaseN:
        llvm_unreachable("These are only created by LLVMARCContract !");
    case RT_NoMemoryAccessed:
      // Skip over random instructions that don't touch memory.  They don't need
      // protection by retain/release.
      continue;

    case RT_UnknownRelease:
    case RT_BridgeRelease:
    case RT_ObjCRelease:
    case RT_Release: {
      // If we get to a release, we can generally ignore it and scan past it.
      // However, if we get to a release of obviously the same object, we stop
      // scanning here because it should have already be moved as early as
      // possible, so there is no reason to move its friend to the same place.
      //
      // NOTE: If this occurs frequently, maybe we can have a release(Obj, N)
      // API to drop multiple retain counts at once.
      CallInst &ThisRelease = cast<CallInst>(*BBI);
      Value *ThisReleasedObject = ThisRelease.getArgOperand(0);
      ThisReleasedObject = RC->getSwiftRCIdentityRoot(ThisReleasedObject);
      if (ThisReleasedObject == ReleasedObject) {
        //Release.dump(); ThisRelease.dump(); BB.getParent()->dump();
        ++BBI;
        goto OutOfLoop;
      }
      continue;
    }

    case RT_UnknownRetain:
    case RT_BridgeRetain:
    case RT_ObjCRetain:
    case RT_Retain: {  // swift_retain(obj)
      CallInst &Retain = cast<CallInst>(*BBI);
      Value *RetainedObject = Retain.getArgOperand(0);
      RetainedObject = RC->getSwiftRCIdentityRoot(RetainedObject);

      // Since we canonicalized earlier, we know that if our retain has any
      // uses, they were replaced already. This assertion documents this
      // assumption.
      assert(Retain.use_empty() && "Retain should have been canonicalized to "
             "have no uses.");

      // If the retain and release are to obviously pointer-equal objects, then
      // we can delete both of them.  We have proven that they do not protect
      // anything of value.
      if (RetainedObject == ReleasedObject) {
        Retain.eraseFromParent();
        Release.eraseFromParent();
        ++NumRetainReleasePairs;
        return true;
      }

      // Otherwise, this is a retain of an object that is not statically known
      // to be the same object.  It may still be dynamically the same object
      // though.  In this case, we can't move the release past it.
      // TODO: Strengthen analysis.
      //Release.dump(); ThisRelease.dump(); BB.getParent()->dump();
     ++BBI;
      goto OutOfLoop;
    }

    case RT_AllocObject: {   // %obj = swift_alloc(...)
      CallInst &Allocation = cast<CallInst>(*BBI);

      // If this is an allocation of an unrelated object, just ignore it.
      // TODO: This is not safe without proving the object being released is not
      // related to the allocated object.  Consider something silly like this:
      //   A = allocate()
      //   B = bitcast A to object
      //   release(B)
      if (ReleasedObject != &Allocation) {
        // Release.dump(); BB.getParent()->dump();
        ++BBI;
        goto OutOfLoop;
      }

      // If this is a release right after an allocation of the object, then we
      // can zap both.
      Allocation.replaceAllUsesWith(UndefValue::get(Allocation.getType()));
      Allocation.eraseFromParent();
      Release.eraseFromParent();
      ++NumAllocateReleasePairs;
      return true;
    }

    case RT_FixLifetime:
    case RT_RetainUnowned:
    case RT_CheckUnowned:
    case RT_Unknown:
      // Otherwise, we have reached something that we do not understand. Do not
      // attempt to shorten the lifetime of this object beyond this point so we
      // are conservative.
      ++BBI;
      goto OutOfLoop;
    }
  }
OutOfLoop:


  // If we got to the top of the block, (and if the instruction didn't start
  // there) move the release to the top of the block.
  // TODO: This is where we'd plug in some global algorithms someday.
  if (&*BBI != &Release) {
    Release.moveBefore(&*BBI);
    return true;
  }

  return false;
}


//===----------------------------------------------------------------------===//
//                         Retain() Motion
//===----------------------------------------------------------------------===//

/// performLocalRetainMotion - Scan forward from the specified retain, moving it
/// later in the function if possible, over instructions that provably can't
/// release the object.  If we get to a release of the object, zap both.
///
/// NOTE: this handles both objc_retain and swift_retain.
///
static bool performLocalRetainMotion(CallInst &Retain, BasicBlock &BB,
                                     SwiftRCIdentity *RC) {
  // FIXME: Call classifier should identify the object for us.  Too bad C++
  // doesn't have nice Swift-style enums.
  Value *RetainedObject = RC->getSwiftRCIdentityRoot(Retain.getArgOperand(0));

  BasicBlock::iterator BBI = Retain.getIterator(),
                       BBE = BB.getTerminator()->getIterator();

  bool isObjCRetain = Retain.getCalledFunction()->getName() == "objc_retain";

  bool MadeProgress = false;

  // Scan until we get to the end of the block.
  for (++BBI; BBI != BBE; ++BBI) {
    Instruction &CurInst = *BBI;

    // Classify the instruction. This switch does a "break" when the instruction
    // can be skipped and is interesting, and a "continue" when it is a retain
    // of the same pointer.
    switch (classifyInstruction(CurInst)) {
    // These instructions should not reach here based on the pass ordering.
    // i.e. LLVMARCOpt -> LLVMContractOpt.
    case RT_RetainN:
    case RT_UnknownRetainN:
    case RT_BridgeRetainN:
    case RT_ReleaseN:
    case RT_UnknownReleaseN:
    case RT_BridgeReleaseN:
        llvm_unreachable("These are only created by LLVMARCContract !");
    case RT_NoMemoryAccessed:
    case RT_AllocObject:
    case RT_CheckUnowned:
      // Skip over random instructions that don't touch memory.  They don't need
      // protection by retain/release.
      break;

    case RT_FixLifetime: // This only stops release motion. Retains can move over it.
      break;

    case RT_Retain:
    case RT_UnknownRetain:
    case RT_BridgeRetain:
    case RT_RetainUnowned:
    case RT_ObjCRetain: {  // swift_retain(obj)
      //CallInst &ThisRetain = cast<CallInst>(CurInst);
      //Value *ThisRetainedObject = ThisRetain.getArgOperand(0);

      // If we see a retain of the same object, we can skip over it, but we
      // can't count it as progress.  Just pushing a retain(x) past a retain(y)
      // doesn't change the program.
      continue;
    }


    case RT_UnknownRelease:
    case RT_BridgeRelease:
    case RT_ObjCRelease:
    case RT_Release: {
      // If we get to a release that is provably to this object, then we can zap
      // it and the retain.
      CallInst &ThisRelease = cast<CallInst>(CurInst);
      Value *ThisReleasedObject = ThisRelease.getArgOperand(0);
      ThisReleasedObject = RC->getSwiftRCIdentityRoot(ThisReleasedObject);
      if (ThisReleasedObject == RetainedObject) {
        Retain.eraseFromParent();
        ThisRelease.eraseFromParent();
        if (isObjCRetain) {
          ++NumObjCRetainReleasePairs;
        } else {
          ++NumRetainReleasePairs;
        }
        return true;
      }

      // Otherwise, if this is some other pointer, we can only ignore it if we
      // can prove that the two objects don't alias.
      // Retain.dump(); ThisRelease.dump(); BB.getParent()->dump();
      goto OutOfLoop;
    }

    case RT_Unknown:
      // Loads cannot affect the retain.
      if (isa<LoadInst>(CurInst))
        continue;

      // Load, store, memcpy etc can't do a release.
      if (isa<LoadInst>(CurInst) || isa<StoreInst>(CurInst) ||
          isa<MemIntrinsic>(CurInst))
        break;

      // CurInst->dump(); BBI->dump();
      // Otherwise, we get to something unknown/unhandled.  Bail out for now.
      goto OutOfLoop;
    }

    // If the switch did a break, we made some progress moving this retain.
    MadeProgress = true;
  }
OutOfLoop:

  // If we were able to move the retain down, move it now.
  // TODO: This is where we'd plug in some global algorithms someday.
  if (MadeProgress) {
    Retain.moveBefore(&*BBI);
    return true;
  }

  return false;
}


//===----------------------------------------------------------------------===//
//                       Store-Only Object Elimination
//===----------------------------------------------------------------------===//

/// DT_Kind - Classification for destructor semantics.
enum class DtorKind {
  /// NoSideEffects - The destructor does nothing, or just touches the local
  /// object in a non-observable way after it is destroyed.
  NoSideEffects,

  /// NoEscape - The destructor potentially has some side effects, but the
  /// address of the destroyed object never escapes (in the LLVM IR sense).
  NoEscape,

  /// Unknown - Something potentially crazy is going on here.
  Unknown
};

/// analyzeDestructor - Given the heap.metadata argument to swift_allocObject,
/// take a look a the destructor and try to decide if it has side effects or any
/// other bad effects that can prevent it from being optimized.
static DtorKind analyzeDestructor(Value *P) {
  // If we have a null pointer for the metadata info, the dtor has no side
  // effects.  Actually, the final release would crash.  This is really only
  // useful for writing testcases.
  if (isa<ConstantPointerNull>(P->stripPointerCasts()))
    return DtorKind::NoSideEffects;

  // We have to have a known heap metadata value, reject dynamically computed
  // ones, or places
  // Also, make sure we have a definitive initializer for the global.
  GlobalVariable *GV = dyn_cast<GlobalVariable>(P->stripPointerCasts());
<<<<<<< HEAD
  if (GV == 0 || GV->isInterposable()) return DtorKind::Unknown;
=======
  if (GV == 0 || !GV->hasDefinitiveInitializer())
    return DtorKind::Unknown;
>>>>>>> b120535d

  ConstantStruct *CS = dyn_cast_or_null<ConstantStruct>(GV->getInitializer());
  if (CS == 0 || CS->getNumOperands() == 0) return DtorKind::Unknown;

  // FIXME: Would like to abstract the dtor slot (#0) out from this to somewhere
  // unified.
  enum { DTorSlotOfHeapMetadata = 0 };
  Function *DtorFn =dyn_cast<Function>(CS->getOperand(DTorSlotOfHeapMetadata));
  if (DtorFn == 0 || DtorFn->isInterposable() || DtorFn->hasExternalLinkage())
    return DtorKind::Unknown;

  // Okay, we have a body, and we can trust it.  If the function is marked
  // readonly, then we know it can't have any interesting side effects, so we
  // don't need to analyze it at all.
  if (DtorFn->onlyReadsMemory())
    return DtorKind::NoSideEffects;

  // The first argument is the object being destroyed.
  assert(DtorFn->arg_size() == 1 && !DtorFn->isVarArg() &&
         "expected a single object argument to destructors");
  Value *ThisObject = &*DtorFn->arg_begin();

  // Scan the body of the function, looking for anything scary.
  for (BasicBlock &BB : *DtorFn) {
    for (Instruction &I : BB) {
      // Note that the destructor may not be in any particular canonical form.
      switch (classifyInstruction(I)) {
      // These instructions should not reach here based on the pass ordering.
      // i.e. LLVMARCOpt -> LLVMContractOpt.
      case RT_RetainN:
      case RT_UnknownRetainN:
      case RT_BridgeRetainN:
      case RT_ReleaseN:
      case RT_UnknownReleaseN:
      case RT_BridgeReleaseN:
        llvm_unreachable("These are only created by LLVMARCContract !");
      case RT_NoMemoryAccessed:
      case RT_AllocObject:
      case RT_FixLifetime:
      case RT_CheckUnowned:
        // Skip over random instructions that don't touch memory in the caller.
        continue;

      case RT_RetainUnowned:
      case RT_BridgeRetain:          // x = swift_bridgeRetain(y)
      case RT_Retain: {      // swift_retain(obj)

        // Ignore retains of the "self" object, no resurrection is possible.
        Value *ThisRetainedObject = cast<CallInst>(I).getArgOperand(0);
        if (ThisRetainedObject->stripPointerCasts() ==
            ThisObject->stripPointerCasts())
          continue;
        // Otherwise, we may be retaining something scary.
        break;
      }

      case RT_Release: {
        // If we get to a release that is provably to this object, then we can
        // ignore it.
        Value *ThisReleasedObject = cast<CallInst>(I).getArgOperand(0);

        if (ThisReleasedObject->stripPointerCasts() ==
            ThisObject->stripPointerCasts())
          continue;
        // Otherwise, we may be retaining something scary.
        break;
      }

      case RT_ObjCRelease:
      case RT_ObjCRetain:
      case RT_UnknownRetain:
      case RT_UnknownRelease:
      case RT_BridgeRelease:
        // Objective-C retain and release can have arbitrary side effects.
        break;

      case RT_Unknown:
        // Ignore all instructions with no side effects.
        if (!I.mayHaveSideEffects()) continue;

        // store, memcpy, memmove *to* the object can be dropped.
        if (StoreInst *SI = dyn_cast<StoreInst>(&I)) {
          if (SI->getPointerOperand()->stripInBoundsOffsets() == ThisObject)
            continue;
        }

        if (MemIntrinsic *MI = dyn_cast<MemIntrinsic>(&I)) {
          if (MI->getDest()->stripInBoundsOffsets() == ThisObject)
            continue;
        }

        // Otherwise, we can't remove the deallocation completely.
        break;
      }

      // Okay, the function has some side effects, if it doesn't capture the
      // object argument, at least that is something.
      return DtorFn->doesNotCapture(0) ? DtorKind::NoEscape : DtorKind::Unknown;
    }
  }

  // If we didn't find any side effects, we win.
  return DtorKind::NoSideEffects;
}


/// performStoreOnlyObjectElimination - Scan the graph of uses of the specified
/// object allocation.  If the object does not escape and is only stored to
/// (this happens because GVN and other optimizations hoists forward substitutes
/// all stores to the object to eliminate all loads from it), then zap the
/// object and all accesses related to it.
static bool performStoreOnlyObjectElimination(CallInst &Allocation,
                                              BasicBlock::iterator &BBI) {
  DtorKind DtorInfo = analyzeDestructor(Allocation.getArgOperand(0));

  // We can't delete the object if its destructor has side effects.
  if (DtorInfo != DtorKind::NoSideEffects)
    return false;

  // Do a depth first search exploring all of the uses of the object pointer,
  // following through casts, pointer adjustments etc.  If we find any loads or
  // any escape sites of the object, we give up.  If we succeed in walking the
  // entire graph of uses, we can remove the resultant set.
  SmallSetVector<Instruction*, 16> InvolvedInstructions;
  SmallVector<Instruction*, 16> Worklist;
  Worklist.push_back(&Allocation);

  // Stores - Keep track of all of the store instructions we see.
  SmallVector<StoreInst*, 16> Stores;

  while (!Worklist.empty()) {
    Instruction *I = Worklist.pop_back_val();

    // Insert the instruction into our InvolvedInstructions set.  If we have
    // already seen it, then don't reprocess all of the uses.
    if (!InvolvedInstructions.insert(I)) continue;

    // Okay, this is the first time we've seen this instruction, proceed.
    switch (classifyInstruction(*I)) {
    // These instructions should not reach here based on the pass ordering.
    // i.e. LLVMARCOpt -> LLVMContractOpt.
    case RT_RetainN:
    case RT_UnknownRetainN:
    case RT_BridgeRetainN:
    case RT_ReleaseN:
    case RT_UnknownReleaseN:
    case RT_BridgeReleaseN:
      llvm_unreachable("These are only created by LLVMARCContract !");
    case RT_AllocObject:
      // If this is a different swift_allocObject than we started with, then
      // there is some computation feeding into a size or alignment computation
      // that we have to keep... unless we can delete *that* entire object as
      // well.
      break;

    case RT_NoMemoryAccessed:
      // If no memory is accessed, then something is being done with the
      // pointer: maybe it is bitcast or GEP'd. Since there are no side effects,
      // it is perfectly fine to delete this instruction if all uses of the
      // instruction are also eliminable.

      if (I->mayHaveSideEffects() || isa<TerminatorInst>(I))
        return false;
      break;

    case RT_Release:
    case RT_Retain:
    case RT_FixLifetime:
    case RT_CheckUnowned:
      // It is perfectly fine to eliminate various retains and releases of this
      // object: we are zapping all accesses or none.
      break;

    // If this is an unknown instruction, we have more interesting things to
    // consider.
    case RT_Unknown:
    case RT_ObjCRelease:
    case RT_ObjCRetain:
    case RT_UnknownRetain:
    case RT_UnknownRelease:
    case RT_BridgeRetain:
    case RT_BridgeRelease:
    case RT_RetainUnowned:

      // Otherwise, this really is some unhandled instruction.  Bail out.
      return false;
    }

    // Okay, if we got here, the instruction can be eaten so-long as all of its
    // uses can be.  Scan through the uses and add them to the worklist for
    // recursive processing.
    for (auto UI = I->user_begin(), E = I->user_end(); UI != E; ++UI) {
      Instruction *User = cast<Instruction>(*UI);

      // Handle stores as a special case here: we want to make sure that the
      // object is being stored *to*, not itself being stored (which would be an
      // escape point).  Since stores themselves don't have any uses, we can
      // short-cut the classification scheme above.
      if (StoreInst *SI = dyn_cast<StoreInst>(User)) {
        // If this is a store *to* the object, we can zap it.
        if (UI.getUse().getOperandNo() == StoreInst::getPointerOperandIndex()) {
          InvolvedInstructions.insert(SI);
          continue;
        }
        // Otherwise, using the object as a source (or size) is an escape.
        return false;
      }
      if (MemIntrinsic *MI = dyn_cast<MemIntrinsic>(User)) {
        // If this is a memset/memcpy/memmove *to* the object, we can zap it.
        if (UI.getUse().getOperandNo() == 0) {
          InvolvedInstructions.insert(MI);
          continue;
        }
        // Otherwise, using the object as a source (or size) is an escape.
        return false;
      }

      // Otherwise, normal instructions just go on the worklist for processing.
      Worklist.push_back(User);
    }
  }

  // Ok, we succeeded!  This means we can zap all of the instructions that use
  // the object.  One thing we have to be careful of is to make sure that we
  // don't invalidate "BBI" (the iterator the outer walk of the optimization
  // pass is using, and indicates the next instruction to process).  This would
  // happen if we delete the instruction it is pointing to.  Advance the
  // iterator if that would happen.
  while (InvolvedInstructions.count(&*BBI))
    ++BBI;

  // Zap all of the instructions.
  for (auto I : InvolvedInstructions) {
    if (!I->use_empty())
      I->replaceAllUsesWith(UndefValue::get(I->getType()));
    I->eraseFromParent();
  }

  ++NumStoreOnlyObjectsEliminated;
  return true;
}

/// Gets the underlying address of a load.
static Value *getBaseAddress(Value *val) {
  for (;;) {
    if (auto *GEP = dyn_cast<GetElementPtrInst>(val)) {
      val = GEP->getPointerOperand();
      continue;
    }
    if (auto *BC = dyn_cast<BitCastInst>(val)) {
      val = BC->getOperand(0);
      continue;
    }
    return val;
  }
}

/// Replaces
///
///   strong_retain_unowned %x
///   ... // speculatively executable instructions, including loads from %x
///   strong_release %x
///
/// with
///
///   ... // speculatively executable instructions, including loads from %x
///   check_unowned %x
///
static bool performLocalRetainUnownedOpt(CallInst *Retain, BasicBlock &BB,
                                         ARCEntryPointBuilder &B) {
  Value *RetainedObject = Retain->getArgOperand(0);
  Value *LoadBaseAddr = getBaseAddress(RetainedObject);

  auto BBI = Retain->getIterator(), BBE = BB.getTerminator()->getIterator();

  // Scan until we get to the end of the block.
  for (++BBI; BBI != BBE; ++BBI) {
    Instruction &I = *BBI;
    
    if (classifyInstruction(I) == RT_Release) {
      CallInst *ThisRelease = cast<CallInst>(&I);
      
      // Is this the trailing release of the unowned-retained reference?
      if (ThisRelease->getArgOperand(0) != RetainedObject)
        return false;
      
      // Replace the trailing release with a check_unowned.
      B.setInsertPoint(ThisRelease);
      B.createCheckUnowned(RetainedObject, ThisRelease);
      Retain->eraseFromParent();
      ThisRelease->eraseFromParent();
      ++NumRetainReleasePairs;
      return true;
    }
    if (auto *LI = dyn_cast<LoadInst>(&I)) {
      // Accept loads from the unowned-referenced object. This may load garbage
      // values, but they are not used until the final check_unowned succeeds.
      if (getBaseAddress(LI->getPointerOperand()) == LoadBaseAddr)
        continue;
    }
    // Other than loads from the unowned-referenced object we only accept
    // speculatively executable instructions.
    if (!isSafeToSpeculativelyExecute(&I))
      return false;
  }
  return false;
}

/// Removes redundant check_unowned calls if they check the same reference and
/// there is no instruction in between which could decrement the reference count.
static void performRedundantCheckUnownedRemoval(BasicBlock &BB) {
  DenseSet<Value *> checkedValues;
  for (BasicBlock::iterator BBI = BB.begin(), E = BB.end(); BBI != E; ) {
    // Preincrement the iterator to avoid invalidation and out trouble.
    Instruction &I = *BBI++;
    switch (classifyInstruction(I)) {
      case RT_NoMemoryAccessed:
      case RT_AllocObject:
      case RT_FixLifetime:
      case RT_Retain:
      case RT_UnknownRetain:
      case RT_BridgeRetain:
      case RT_RetainUnowned:
      case RT_ObjCRetain:
        // All this cannot decrement reference counts.
        continue;

      case RT_CheckUnowned: {
        Value *Arg = cast<CallInst>(&I)->getArgOperand(0);
        if (checkedValues.count(Arg) != 0) {
          // We checked this reference already -> delete the second check.
          I.eraseFromParent();
        } else {
          // Record the check.
          checkedValues.insert(Arg);
        }
        continue;
      }
        
      case RT_Unknown:
        // Loads cannot affect the retain.
        if (isa<LoadInst>(I) || isa<StoreInst>(I) || isa<MemIntrinsic>(I))
          continue;
        break;
        
      default:
        break;
    }
    // We found some potential reference decrementing instruction. Bail out.
    checkedValues.clear();
  }
}

/// performGeneralOptimizations - This does a forward scan over basic blocks,
/// looking for interesting local optimizations that can be done.
static bool performGeneralOptimizations(Function &F, ARCEntryPointBuilder &B,
                                        SwiftRCIdentity *RC) {
  bool Changed = false;

  // TODO: This is a really trivial local algorithm.  It could be much better.
  for (BasicBlock &BB : F) {
    SmallVector<CallInst *, 8> RetainUnownedInsts;
    
    for (BasicBlock::iterator BBI = BB.begin(), E = BB.end(); BBI != E; ) {
      // Preincrement the iterator to avoid invalidation and out trouble.
      Instruction &I = *BBI++;

      // Do various optimizations based on the instruction we find.
      switch (classifyInstruction(I)) {
      default: break;
      case RT_AllocObject:
        Changed |= performStoreOnlyObjectElimination(cast<CallInst>(I), BBI);
        break;
      case RT_BridgeRelease:
      case RT_ObjCRelease:
      case RT_UnknownRelease:
      case RT_Release:
        Changed |= performLocalReleaseMotion(cast<CallInst>(I), BB, RC);
        break;
      case RT_BridgeRetain:
      case RT_Retain:
      case RT_UnknownRetain:
      case RT_ObjCRetain: {
        // Retain motion is a forward pass over the block.  Make sure we don't
        // invalidate our iterators by parking it on the instruction before I.
        BasicBlock::iterator Safe = I.getIterator();
        Safe = Safe != BB.begin() ? std::prev(Safe) : BB.end();
        if (performLocalRetainMotion(cast<CallInst>(I), BB, RC)) {
          // If we zapped or moved the retain, reset the iterator on the
          // instruction *newly* after the prev instruction.
          BBI = Safe != BB.end() ? std::next(Safe) : BB.begin();
          Changed = true;
        }
        break;
      }
      case RT_RetainUnowned:
        RetainUnownedInsts.push_back(cast<CallInst>(&I));
        break;
      }
    }
    // Delay the retain-unowned optimization until we finished with all other
    // optimizations in this block. The retain-unowned optimization will benefit
    // from the release-motion.
    bool CheckUnknownInserted = false;
    for (auto *RetainUnowned : RetainUnownedInsts) {
      if (performLocalRetainUnownedOpt(RetainUnowned, BB, B))
        CheckUnknownInserted = true;
    }
    if (CheckUnknownInserted) {
      Changed = true;
      performRedundantCheckUnownedRemoval(BB);
    }
  }
  return Changed;
}


//===----------------------------------------------------------------------===//
//                            SwiftARCOpt Pass
//===----------------------------------------------------------------------===//

char SwiftARCOpt::ID = 0;

INITIALIZE_PASS_BEGIN(SwiftARCOpt,
                      "swift-llvm-arc-optimize", "Swift LLVM ARC optimization",
                      false, false)
INITIALIZE_PASS_DEPENDENCY(SwiftAAWrapperPass)
INITIALIZE_PASS_DEPENDENCY(SwiftRCIdentity)
INITIALIZE_PASS_END(SwiftARCOpt,
                    "swift-llvm-arc-optimize", "Swift LLVM ARC optimization",
                    false, false)

// Optimization passes.
llvm::FunctionPass *swift::createSwiftARCOptPass() {
  initializeSwiftARCOptPass(*llvm::PassRegistry::getPassRegistry());
  return new SwiftARCOpt();
}

SwiftARCOpt::SwiftARCOpt() : FunctionPass(ID) {
}


void SwiftARCOpt::getAnalysisUsage(llvm::AnalysisUsage &AU) const {
  AU.addRequiredID(&SwiftAAWrapperPass::ID);
  AU.addRequired<SwiftRCIdentity>();
  AU.setPreservesCFG();
}

bool SwiftARCOpt::runOnFunction(Function &F) {
  if (DisableARCOpts)
    return false;

  bool Changed = false;
  ARCEntryPointBuilder B(F);
  RC = &getAnalysis<SwiftRCIdentity>();

  // First thing: canonicalize swift_retain and similar calls so that nothing
  // uses their result.  This exposes the copy that the function does to the
  // optimizer.
  Changed |= canonicalizeInputFunction(F, B, RC);

  // Next, do a pass with a couple of optimizations:
  // 1) release() motion, eliminating retain/release pairs when it turns out
  //    that a pair is not protecting anything that accesses the guarded heap
  //    object.
  // 2) deletion of stored-only objects - objects that are allocated and
  //    potentially retained and released, but are only stored to and don't
  //    escape.
  Changed |= performGeneralOptimizations(F, B, RC);

  return Changed;
}<|MERGE_RESOLUTION|>--- conflicted
+++ resolved
@@ -547,12 +547,8 @@
   // ones, or places
   // Also, make sure we have a definitive initializer for the global.
   GlobalVariable *GV = dyn_cast<GlobalVariable>(P->stripPointerCasts());
-<<<<<<< HEAD
-  if (GV == 0 || GV->isInterposable()) return DtorKind::Unknown;
-=======
   if (GV == 0 || !GV->hasDefinitiveInitializer())
     return DtorKind::Unknown;
->>>>>>> b120535d
 
   ConstantStruct *CS = dyn_cast_or_null<ConstantStruct>(GV->getInitializer());
   if (CS == 0 || CS->getNumOperands() == 0) return DtorKind::Unknown;
