--- conflicted
+++ resolved
@@ -1280,17 +1280,6 @@
     SubstitutionMap::get(
       SpecializedGenericSig,
       [&](SubstitutableType *type) -> Type {
-<<<<<<< HEAD
-        LLVM_DEBUG(llvm::dbgs()
-                   << "Mapping specialized interface type to caller "
-                      "archetype:\n";
-              llvm::dbgs() << "Interface type: "; type->dump();
-              llvm::dbgs() << "Archetype: ";
-              auto Archetype =
-                  SpecializedInterfaceToCallerArchetypeMapping.lookup(type);
-              if (Archetype) Archetype->dump();
-              else llvm::dbgs() << "Not found!\n";);
-=======
         LLVM_DEBUG(llvm::dbgs() << "Mapping specialized interface type to "
                                    "caller archetype:\n";
                    llvm::dbgs() << "Interface type: "; type->dump();
@@ -1299,7 +1288,6 @@
                       SpecializedInterfaceToCallerArchetypeMapping.lookup(type);
                    if (Archetype) Archetype->dump();
                    else llvm::dbgs() << "Not found!\n";);
->>>>>>> ad8cd142
         return SpecializedInterfaceToCallerArchetypeMapping.lookup(type);
       },
       LookUpConformanceInSignature(*SpecializedGenericSig));
@@ -1529,11 +1517,7 @@
       LLVM_DEBUG(llvm::dbgs() << "\ngetSubstitution for ClonerParamSubs:\n"
                               << Type(type) << "\n"
                               << "in generic signature:\n";
-<<<<<<< HEAD
-            CalleeGenericSig->dump());
-=======
                  CalleeGenericSig->dump());
->>>>>>> ad8cd142
       auto SpecializedInterfaceTy =
           Type(type).subst(CalleeInterfaceToSpecializedInterfaceMap);
       return SpecializedGenericEnv->mapTypeIntoContext(
