--- conflicted
+++ resolved
@@ -873,14 +873,8 @@
         int offset = WitnessTableFirstRequirementOffset;
         auto firstReqAdjustment = llvm::ConstantInt::get(IGM.Int32Ty, -offset);
         address = llvm::ConstantExpr::getGetElementPtr(
-<<<<<<< HEAD
-            cast<llvm::PointerType>(address->getType()->getScalarType())
-                ->getElementType(),
-            address, firstReqAdjustment);
-=======
           address->getType()->getPointerElementType(), address,
           firstReqAdjustment);
->>>>>>> 19ab0a18
 
         IGM.defineProtocolRequirementsBaseDescriptor(Proto, address);
       }
