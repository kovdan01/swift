--- conflicted
+++ resolved
@@ -58,12 +58,7 @@
 /// describe what change you made. The content of this comment isn't important;
 /// it just ensures a conflict if two people change the module format.
 /// Don't worry about adhering to the 80-column limit for this line.
-<<<<<<< HEAD
-const uint16_t SWIFTMODULE_VERSION_MINOR = 875; // Reorder control block enum
-=======
-const uint16_t SWIFTMODULE_VERSION_MINOR =
-    875; // Add package field to SerializedKind_t
->>>>>>> 2175abd4
+const uint16_t SWIFTMODULE_VERSION_MINOR = 876; // Reorder control block enum
 
 /// A standard hash seed used for all string hashes in a serialized module.
 ///
