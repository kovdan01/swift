//===--- ModuleFormat.h - The internals of serialized modules ---*- C++ -*-===//
//
// This source file is part of the Swift.org open source project
//
// Copyright (c) 2014 - 2018 Apple Inc. and the Swift project authors
// Licensed under Apache License v2.0 with Runtime Library Exception
//
// See https://swift.org/LICENSE.txt for license information
// See https://swift.org/CONTRIBUTORS.txt for the list of Swift project authors
//
//===----------------------------------------------------------------------===//
///
/// \file
/// Contains various constants and helper types to deal with serialized
/// modules.
///
//===----------------------------------------------------------------------===//

#ifndef SWIFT_SERIALIZATION_MODULEFORMAT_H
#define SWIFT_SERIALIZATION_MODULEFORMAT_H

#include "swift/AST/Decl.h"
#include "swift/AST/Types.h"
#include "llvm/Bitcode/RecordLayout.h"
#include "llvm/Bitstream/BitCodes.h"
#include "llvm/ADT/PointerEmbeddedInt.h"

namespace swift {
namespace serialization {

using llvm::PointerEmbeddedInt;
using llvm::BCArray;
using llvm::BCBlob;
using llvm::BCFixed;
using llvm::BCGenericRecordLayout;
using llvm::BCRecordLayout;
using llvm::BCVBR;

/// Magic number for serialized module files.
const unsigned char SWIFTMODULE_SIGNATURE[] = { 0xE2, 0x9C, 0xA8, 0x0E };

/// Alignment of each serialized modules inside a .swift_ast section.
const unsigned char SWIFTMODULE_ALIGNMENT = 4;

/// Serialized module format major version number.
///
/// Always 0 for Swift 1.x - 4.x.
const uint16_t SWIFTMODULE_VERSION_MAJOR = 0;

/// Serialized module format minor version number.
///
/// When the format changes IN ANY WAY, this number should be incremented.
/// To ensure that two separate changes don't silently get merged into one
/// in source control, you should also update the comment to briefly
/// describe what change you made. The content of this comment isn't important;
/// it just ensures a conflict if two people change the module format.
/// Don't worry about adhering to the 80-column limit for this line.
<<<<<<< HEAD
const uint16_t SWIFTMODULE_VERSION_MINOR = 525; // function parameter noDerivative
=======
const uint16_t SWIFTMODULE_VERSION_MINOR = 530; // @_implicitly_synthesizes_nested_requirement
>>>>>>> e1663c93

/// A standard hash seed used for all string hashes in a serialized module.
///
/// This is the same as the default used by llvm::djbHash, just provided
/// explicitly here to note that it's part of the format.
const uint32_t SWIFTMODULE_HASH_SEED = 5381;

using DeclIDField = BCFixed<31>;

// TypeID must be the same as DeclID because it is stored in the same way.
using TypeID = DeclID;
using TypeIDField = DeclIDField;

using TypeIDWithBitField = BCFixed<32>;

// IdentifierID must be the same as DeclID because it is stored in the same way.
using IdentifierID = DeclID;
using IdentifierIDField = DeclIDField;

// LocalDeclContextID must be the same as DeclID because it is stored in the
// same way.
using LocalDeclContextID = DeclID;
using LocalDeclContextIDField = DeclIDField;

/// Stores either a DeclID or a LocalDeclContextID, using 32 bits.
class DeclContextID {
  int32_t rawValue;
  explicit DeclContextID(int32_t rawValue) : rawValue(rawValue) {}
public:
  DeclContextID() : DeclContextID(0) {}

  static DeclContextID forDecl(DeclID value) {
    assert(value && "should encode null using DeclContextID()");
    assert(llvm::isUInt<31>(value) && "too many DeclIDs");
    return DeclContextID(static_cast<int32_t>(value));
  }
  static DeclContextID forLocalDeclContext(LocalDeclContextID value) {
    assert(value && "should encode null using DeclContextID()");
    assert(llvm::isUInt<31>(value) && "too many LocalDeclContextIDs");
    return DeclContextID(-static_cast<int32_t>(value));
  }

  explicit operator bool() const {
    return rawValue != 0;
  }

  Optional<DeclID> getAsDeclID() const {
    if (rawValue > 0)
      return DeclID(rawValue);
    return None;
  }

  Optional<LocalDeclContextID> getAsLocalDeclContextID() const {
    if (rawValue < 0)
      return LocalDeclContextID(-rawValue);
    return None;
  }

  static DeclContextID getFromOpaqueValue(uint32_t opaqueValue) {
    return DeclContextID(opaqueValue);
  }
  uint32_t getOpaqueValue() const { return rawValue; }
};

class DeclContextIDField : public BCFixed<32> {
public:
  static DeclContextID convert(uint64_t rawValue) {
    assert(llvm::isUInt<32>(rawValue));
    return DeclContextID::getFromOpaqueValue(rawValue);
  }
};

// NormalConformanceID must be the same as DeclID because it is stored
// in the same way.
using NormalConformanceID = DeclID;
using NormalConformanceIDField = DeclIDField;

// GenericSignatureID must be the same as DeclID because it is stored in the
// same way.
using GenericSignatureID = DeclID;
using GenericSignatureIDField = DeclIDField;

// SubstitutionMapID must be the same as DeclID because it is stored in the
// same way.
using SubstitutionMapID = DeclID;
using SubstitutionMapIDField = DeclIDField;

// ModuleID must be the same as IdentifierID because it is stored the same way.
using ModuleID = IdentifierID;
using ModuleIDField = IdentifierIDField;

// SILLayoutID must be the same as DeclID because it is stored in the same way.
using SILLayoutID = DeclID;
using SILLayoutIDField = DeclIDField;

using BitOffset = PointerEmbeddedInt<unsigned, 31>;
using BitOffsetField = BCFixed<31>;

// CharOffset must be the same as BitOffset because it is stored in the
// same way.
using CharOffset = BitOffset;
using CharOffsetField = BitOffsetField;

using FileSizeField = BCVBR<16>;
using FileModTimeOrContentHashField = BCVBR<16>;
using FileHashField = BCVBR<16>;

// These IDs must \em not be renumbered or reordered without incrementing
// the module version.
enum class OpaqueReadOwnership : uint8_t {
  Owned,
  Borrowed,
  OwnedOrBorrowed,
};
using OpaqueReadOwnershipField = BCFixed<2>;

// These IDs must \em not be renumbered or reordered without incrementing
// the module version.
enum class ReadImplKind : uint8_t {
  Stored = 0,
  Get,
  Inherited,
  Address,
  Read,
};
using ReadImplKindField = BCFixed<3>;

// These IDs must \em not be renumbered or reordered without incrementing
// the module version.
enum class WriteImplKind : uint8_t {
  Immutable = 0,
  Stored,
  StoredWithObservers,
  InheritedWithObservers,
  Set,
  MutableAddress,
  Modify,
};
using WriteImplKindField = BCFixed<3>;

// These IDs must \em not be renumbered or reordered without incrementing
// the module version.
enum class ReadWriteImplKind : uint8_t {
  Immutable = 0,
  Stored,
  MutableAddress,
  MaterializeToTemporary,
  Modify,
};
using ReadWriteImplKindField = BCFixed<3>;

// These IDs must \em not be renumbered or reordered without incrementing
// the module version.
enum class StaticSpellingKind : uint8_t {
  None = 0,
  KeywordStatic,
  KeywordClass,
};
using StaticSpellingKindField = BCFixed<2>;

// These IDs must \em not be renumbered or reordered without incrementing
// the module version.
enum class FunctionTypeRepresentation : uint8_t {
  Swift = 0,
  Block,
  Thin,
  CFunctionPointer,
};
using FunctionTypeRepresentationField = BCFixed<4>;

// These IDs must \em not be renumbered or reordered without incrementing
// the module version.
enum class DifferentiabilityKind : uint8_t {
  NonDifferentiable = 0,
  Normal,
  Linear,
};
using DifferentiabilityKindField = BCFixed<2>;

// These IDs must \em not be renumbered or reordered without incrementing the
// module version.
enum class AutoDiffDerivativeFunctionKind : uint8_t {
  JVP = 0,
  VJP
};
using AutoDiffDerivativeFunctionKindField = BCFixed<1>;

enum class ForeignErrorConventionKind : uint8_t {
  ZeroResult,
  NonZeroResult,
  ZeroPreservedResult,
  NilResult,
  NonNilError,
};

using ForeignErrorConventionKindField = BCFixed<3>;

// These IDs must \em not be renumbered or reordered without incrementing
// the module version.
enum class SILFunctionTypeRepresentation : uint8_t {
  Thick = 0,
  Block,
  Thin,
  CFunctionPointer,
  
  FirstSIL = 8,
  Method = FirstSIL,
  ObjCMethod,
  WitnessMethod,
  Closure,
};
using SILFunctionTypeRepresentationField = BCFixed<4>;

// These IDs must \em not be renumbered or reordered without incrementing
// the module version.
enum class SILCoroutineKind : uint8_t {
  None = 0,
  YieldOnce = 1,
  YieldMany = 2,
};
using SILCoroutineKindField = BCFixed<2>;

// These IDs must \em not be renumbered or reordered without incrementing
// the module version.
enum OperatorKind : uint8_t {
  Infix = 0,
  Prefix,
  Postfix,
  PrecedenceGroup,  // only for cross references
};
// This is currently required to have the same width as AccessorKindField.
using OperatorKindField = BCFixed<4>;

// These IDs must \em not be renumbered or reordered without incrementing
// the module version.
enum AccessorKind : uint8_t {
  Get = 0,
  Set,
  WillSet,
  DidSet,
  Address,
  MutableAddress,
  Read,
  Modify,
};
using AccessorKindField = BCFixed<4>;

using AccessorCountField = BCFixed<3>;

// These IDs must \em not be renumbered or reordered without incrementing
// the module version.
enum CtorInitializerKind : uint8_t {
  Designated = 0,
  Convenience = 1,
  Factory = 2,
  ConvenienceFactory = 3,
};
using CtorInitializerKindField = BCFixed<2>;

// These IDs must \em not be renumbered or reordered without incrementing
// the module version.
enum class ParamDeclSpecifier : uint8_t {
  Default = 0,
  InOut = 1,
  Shared = 2,
  Owned = 3,
};
using ParamDeclSpecifierField = BCFixed<2>;

// These IDs must \em not be renumbered or reordered without incrementing
// the module version.
enum class VarDeclIntroducer : uint8_t {
  Let = 0,
  Var = 1
};
using VarDeclIntroducerField = BCFixed<1>;

// These IDs must \em not be renumbered or reordered without incrementing
// the module version.
enum class ParameterConvention : uint8_t {
  Indirect_In,
  Indirect_Inout,
  Indirect_InoutAliasable,
  Direct_Owned,
  Direct_Unowned,
  Direct_Guaranteed,
  Indirect_In_Guaranteed,
  Indirect_In_Constant,
};
using ParameterConventionField = BCFixed<4>;

// These IDs must \em not be renumbered or reordered without incrementing
// the module version.
enum class ResultConvention : uint8_t {
  Indirect,
  Owned,
  Unowned,
  UnownedInnerPointer,
  Autoreleased,
};
using ResultConventionField = BCFixed<3>;

// These IDs must \em not be renumbered or reordered without incrementing
// the module version.
enum MetatypeRepresentation : uint8_t {
  MR_None, MR_Thin, MR_Thick, MR_ObjC
};
using MetatypeRepresentationField = BCFixed<2>;

// These IDs must \em not be renumbered or reordered without incrementing
// the module version.
enum class SelfAccessKind : uint8_t {
  NonMutating = 0,
  Mutating,
  Consuming,
};
using SelfAccessKindField = BCFixed<2>;
  
/// Translates an operator DeclKind to a Serialization fixity, whose values are
/// guaranteed to be stable.
static inline OperatorKind getStableFixity(DeclKind kind) {
  switch (kind) {
  case DeclKind::PrefixOperator:
    return Prefix;
  case DeclKind::PostfixOperator:
    return Postfix;
  case DeclKind::InfixOperator:
    return Infix;
  default:
    llvm_unreachable("unknown operator fixity");
  }
}

// These IDs must \em not be renumbered or reordered without incrementing
// the module version.
enum GenericRequirementKind : uint8_t {
  Conformance = 0,
  SameType    = 1,
  Superclass  = 2,
  Layout = 3,
};
using GenericRequirementKindField = BCFixed<2>;

// These IDs must \em not be renumbered or reordered without incrementing
// the module version.
enum LayoutRequirementKind : uint8_t {
  UnknownLayout = 0,
  TrivialOfExactSize = 1,
  TrivialOfAtMostSize = 2,
  Trivial = 3,
  RefCountedObject = 4,
  NativeRefCountedObject = 5,
  Class = 6,
  NativeClass = 7
};
using LayoutRequirementKindField = BCFixed<3>;

// These IDs must \em not be renumbered or reordered without incrementing
// the module version.
enum Associativity : uint8_t {
  NonAssociative = 0,
  LeftAssociative,
  RightAssociative
};
using AssociativityField = BCFixed<2>;

// These IDs must \em not be renumbered or reordered without incrementing
// the module version.
enum ReferenceOwnership : uint8_t {
  Strong = 0,
  Weak,
  Unowned,
  Unmanaged,
};
using ReferenceOwnershipField = BCFixed<2>;

// These IDs must \em not be renumbered or reordered without incrementing
// the module version.
enum ValueOwnership : uint8_t {
  Default = 0,
  InOut,
  Shared,
  Owned
};
using ValueOwnershipField = BCFixed<2>;

// These IDs must \em not be renumbered or reordered without incrementing
// the module version.
enum class DefaultArgumentKind : uint8_t {
  None = 0,
  Normal,
  File,
  FilePath,
  Line,
  Column,
  Function,
  Inherited,
  DSOHandle,
  NilLiteral,
  EmptyArray,
  EmptyDictionary,
  StoredProperty,
};
using DefaultArgumentField = BCFixed<4>;

// These IDs must \em not be renumbered or reordered without incrementing
// the module version.
enum LibraryKind : uint8_t {
  Library = 0,
  Framework
};
using LibraryKindField = BCFixed<1>;

// These IDs must \em not be renumbered or reordered without incrementing
// the module version.
enum class AccessLevel : uint8_t {
  Private = 0,
  FilePrivate,
  Internal,
  Public,
  Open,
};
using AccessLevelField = BCFixed<3>;

// These IDs must \em not be renumbered or reordered without incrementing
// the module version.
enum class DeclNameKind: uint8_t {
  Normal,
  Subscript,
  Constructor,
  Destructor
};

// These IDs must \em not be renumbered or reordered without incrementing
// the module version.
enum SpecialIdentifierID : uint8_t {
  /// Special IdentifierID value for the Builtin module.
  BUILTIN_MODULE_ID = 0,
  /// Special IdentifierID value for the current module.
  CURRENT_MODULE_ID,
  /// Special value for the module for imported Objective-C headers.
  OBJC_HEADER_MODULE_ID,
  /// Special value for the special subscript name
  SUBSCRIPT_ID,
  /// Special value for the special constructor name
  CONSTRUCTOR_ID,
  /// Special value for the special destructor name
  DESTRUCTOR_ID,

  /// The number of special Identifier IDs. This value should never be encoded;
  /// it should only be used to count the number of names above. As such, it
  /// is correct and necessary to add new values above this one.
  NUM_SPECIAL_IDS
};

// These IDs must \em not be renumbered or reordered without incrementing
// the module version.
enum class EnumElementRawValueKind : uint8_t {
  /// No raw value serialized.
  None = 0,
  /// Integer literal.
  IntegerLiteral,
  /// TODO: Float, string, char, etc.
};

using EnumElementRawValueKindField = BCFixed<4>;

// These IDs must \em not be renumbered or reordered without incrementing
// the module version.
enum class ResilienceExpansion : uint8_t {
  Minimal = 0,
  Maximal,
};

// These IDs must \em not be renumbered or reordered without incrementing
// the module version.
enum class ImportControl : uint8_t {
  /// `import FooKit`
  Normal = 0,
  /// `@_exported import FooKit`
  Exported,
  /// `@_uncheckedImplementationOnly import FooKit`
  ImplementationOnly
};
using ImportControlField = BCFixed<2>;

// Encodes a VersionTuple:
//
//  Major
//  Minor
//  Subminor
//  HasMinor
//  HasSubminor
#define BC_AVAIL_TUPLE\
    BCVBR<5>,\
    BCVBR<5>,\
    BCVBR<4>,\
    BCFixed<1>,\
    BCFixed<1>

#define LIST_VER_TUPLE_PIECES(X)\
  X##_Major, X##_Minor, X##_Subminor, X##_HasMinor, X##_HasSubminor
#define DEF_VER_TUPLE_PIECES(X) unsigned LIST_VER_TUPLE_PIECES(X)
#define DECODE_VER_TUPLE(X)\
  if (X##_HasMinor) {\
    if (X##_HasSubminor)\
      X = llvm::VersionTuple(X##_Major, X##_Minor, X##_Subminor);\
    else\
      X = llvm::VersionTuple(X##_Major, X##_Minor);\
    }\
  else X = llvm::VersionTuple(X##_Major);
#define ENCODE_VER_TUPLE(X, X_Expr)\
    unsigned X##_Major = 0, X##_Minor = 0, X##_Subminor = 0,\
             X##_HasMinor = 0, X##_HasSubminor = 0;\
    const auto &X##_Val = X_Expr;\
    if (X##_Val.hasValue()) {\
      const auto &Y = X##_Val.getValue();\
      X##_Major = Y.getMajor();\
      X##_Minor = Y.getMinor().getValueOr(0);\
      X##_Subminor = Y.getSubminor().getValueOr(0);\
      X##_HasMinor = Y.getMinor().hasValue();\
      X##_HasSubminor = Y.getSubminor().hasValue();\
    }

/// The various types of blocks that can occur within a serialized Swift
/// module.
///
/// Some of these are shared with the swiftdoc format, which is a stable format.
/// Be very very careful when renumbering them.
enum BlockID {
  /// The module block, which contains all of the other blocks (and in theory
  /// allows a single file to contain multiple modules).
  MODULE_BLOCK_ID = llvm::bitc::FIRST_APPLICATION_BLOCKID,

  /// The control block, which contains all of the information that needs to
  /// be validated prior to committing to loading the serialized module.
  ///
  /// This is part of a stable format and must not be renumbered!
  ///
  /// \sa control_block
  CONTROL_BLOCK_ID,

  /// The input block, which contains all the files this module depends on.
  ///
  /// \sa input_block
  INPUT_BLOCK_ID,

  /// The "decls-and-types" block, which contains all of the declarations that
  /// come from this module.
  ///
  /// Types are also stored here, so that types that just wrap a Decl don't need
  /// a separate entry in the file.
  ///
  /// \sa decls_block
  DECLS_AND_TYPES_BLOCK_ID,

  /// The identifier block, which contains all of the strings used in
  /// identifiers in the module.
  ///
  /// Unlike other blocks in the file, all data within this block is completely
  /// opaque. Offsets into this block should point directly into the blob at a
  /// null-terminated UTF-8 string.
  IDENTIFIER_DATA_BLOCK_ID,

  /// The index block, which contains cross-referencing information for the
  /// module.
  ///
  /// \sa index_block
  INDEX_BLOCK_ID,

  /// The block for SIL functions.
  ///
  /// \sa sil_block
  SIL_BLOCK_ID,

  /// The index block for SIL functions.
  ///
  /// \sa sil_index_block
  SIL_INDEX_BLOCK_ID,

  /// A sub-block of the control block that contains configuration options
  /// needed to successfully load this module.
  ///
  /// \sa options_block
  OPTIONS_BLOCK_ID,

  /// The declaration member-tables index block, a sub-block of the index block.
  ///
  /// \sa decl_member_tables_block
  DECL_MEMBER_TABLES_BLOCK_ID,

  /// The module documentation container block, which contains all other
  /// documentation blocks.
  ///
  /// This is part of a stable format and must not be renumbered!
  MODULE_DOC_BLOCK_ID = 96,

  /// The comment block, which contains documentation comments.
  ///
  /// This is part of a stable format and must not be renumbered!
  ///
  /// \sa comment_block
  COMMENT_BLOCK_ID,

  /// The module source location container block, which contains all other
  /// source location blocks.
  ///
  /// This is part of a stable format and should not be renumbered.
  ///
  /// Though we strive to keep the format stable, breaking the format of
  /// .swiftsourceinfo doesn't have consequences as serious as breaking the
  /// format of .swiftdoc because .swiftsourceinfo file is for local development
  /// use only.
  MODULE_SOURCEINFO_BLOCK_ID = 192,

  /// The source location block, which contains decl locations.
  ///
  /// This is part of a stable format and should not be renumbered.
  ///
  /// Though we strive to keep the format stable, breaking the format of
  /// .swiftsourceinfo doesn't have consequences as serious as breaking the format
  /// of .swiftdoc because .swiftsourceinfo file is for local development use only.
  ///
  /// \sa decl_locs_block
  DECL_LOCS_BLOCK_ID,
};

/// The record types within the control block.
///
/// Be VERY VERY careful when changing this block; it is also used by the
/// swiftdoc format, which \e must \e remain \e stable. Adding new records is
/// okay---they will be ignored---but modifying existing ones must be done
/// carefully. You may need to update the swiftdoc version in DocFormat.h.
///
/// \sa CONTROL_BLOCK_ID
namespace control_block {
  enum {
    METADATA = 1,
    MODULE_NAME,
    TARGET
  };

  using MetadataLayout = BCRecordLayout<
    METADATA, // ID
    BCFixed<16>, // Module format major version
    BCFixed<16>, // Module format minor version
    BCVBR<8>, // length of "short version string" in the blob
    BCVBR<8>, // length of "short compatibility version string" in the blob
    BCBlob // misc. version information
  >;

  using ModuleNameLayout = BCRecordLayout<
    MODULE_NAME,
    BCBlob
  >;

  using TargetLayout = BCRecordLayout<
    TARGET,
    BCBlob // LLVM triple
  >;
}

/// The record types within the options block (a sub-block of the control
/// block).
///
/// \sa OPTIONS_BLOCK_ID
namespace options_block {
  enum {
    SDK_PATH = 1,
    XCC,
    IS_SIB,
    IS_TESTABLE,
    RESILIENCE_STRATEGY,
    ARE_PRIVATE_IMPORTS_ENABLED
  };

  using SDKPathLayout = BCRecordLayout<
    SDK_PATH,
    BCBlob // path
  >;

  using XCCLayout = BCRecordLayout<
    XCC,
    BCBlob // -Xcc flag, as string
  >;

  using IsSIBLayout = BCRecordLayout<
    IS_SIB,
    BCFixed<1> // Is this an intermediate file?
  >;

  using IsTestableLayout = BCRecordLayout<
    IS_TESTABLE
  >;

  using ArePrivateImportsEnabledLayout = BCRecordLayout<
    ARE_PRIVATE_IMPORTS_ENABLED
  >;

  using ResilienceStrategyLayout = BCRecordLayout<
    RESILIENCE_STRATEGY,
    BCFixed<2>
  >;
}

/// The record types within the input block.
///
/// \sa INPUT_BLOCK_ID
namespace input_block {
  enum {
    IMPORTED_MODULE = 1,
    LINK_LIBRARY,
    IMPORTED_HEADER,
    IMPORTED_HEADER_CONTENTS,
    MODULE_FLAGS, // [unused]
    SEARCH_PATH,
    FILE_DEPENDENCY,
    DEPENDENCY_DIRECTORY,
    MODULE_INTERFACE_PATH
  };

  using ImportedModuleLayout = BCRecordLayout<
    IMPORTED_MODULE,
    ImportControlField, // import kind
    BCFixed<1>,         // scoped?
    BCBlob // module name, with submodule path pieces separated by \0s.
           // If the 'scoped' flag is set, the final path piece is an access
           // path within the module.
  >;

  using LinkLibraryLayout = BCRecordLayout<
    LINK_LIBRARY,
    LibraryKindField, // kind
    BCFixed<1>, // forced?
    BCBlob // library name
  >;

  using ImportedHeaderLayout = BCRecordLayout<
    IMPORTED_HEADER,
    BCFixed<1>, // exported?
    FileSizeField, // file size (for validation)
    FileHashField, // file hash (for validation)
    BCBlob // file path
  >;

  using ImportedHeaderContentsLayout = BCRecordLayout<
    IMPORTED_HEADER_CONTENTS,
    BCBlob
  >;

  using SearchPathLayout = BCRecordLayout<
    SEARCH_PATH,
    BCFixed<1>, // framework?
    BCFixed<1>, // system?
    BCBlob      // path
  >;

  using FileDependencyLayout = BCRecordLayout<
    FILE_DEPENDENCY,
    FileSizeField,                 // file size (for validation)
    FileModTimeOrContentHashField, // mtime or content hash (for validation)
    BCFixed<1>,                    // are we reading mtime (0) or hash (1)?
    BCFixed<1>,                    // SDK-relative?
    BCVBR<8>,                      // subpath-relative index (0=none)
    BCBlob                         // path
  >;

  using DependencyDirectoryLayout = BCRecordLayout<
    DEPENDENCY_DIRECTORY,
    BCBlob
  >;

  using ModuleInterfaceLayout = BCRecordLayout<
    MODULE_INTERFACE_PATH,
    BCBlob // file path
  >;

}

/// The record types within the "decls-and-types" block.
///
/// \sa DECLS_AND_TYPES_BLOCK_ID
namespace decls_block {
  enum RecordKind : uint8_t {
#define RECORD(Id) Id,
#define RECORD_VAL(Id, Value) Id = Value,
#include "DeclTypeRecordNodes.def"
  };

  using BuiltinAliasTypeLayout = BCRecordLayout<
    BUILTIN_ALIAS_TYPE,
    DeclIDField, // typealias decl
    TypeIDField  // canonical type (a fallback)
  >;

  using TypeAliasTypeLayout = BCRecordLayout<
    NAME_ALIAS_TYPE,
    DeclIDField,      // typealias decl
    TypeIDField,      // parent type
    TypeIDField,      // underlying type
    TypeIDField,      // substituted type
    SubstitutionMapIDField // substitution map
  >;

  using GenericTypeParamTypeLayout = BCRecordLayout<
    GENERIC_TYPE_PARAM_TYPE,
    DeclIDField, // generic type parameter decl or depth
    BCVBR<4>     // index + 1, or zero if we have a generic type parameter decl
  >;

  using DependentMemberTypeLayout = BCRecordLayout<
    DEPENDENT_MEMBER_TYPE,
    TypeIDField,      // base type
    DeclIDField       // associated type decl
  >;
  using NominalTypeLayout = BCRecordLayout<
    NOMINAL_TYPE,
    DeclIDField, // decl
    TypeIDField  // parent
  >;

  using ParenTypeLayout = BCRecordLayout<
    PAREN_TYPE,
    TypeIDField         // inner type
  >;

  using TupleTypeLayout = BCRecordLayout<
    TUPLE_TYPE
  >;

  using TupleTypeEltLayout = BCRecordLayout<
    TUPLE_TYPE_ELT,
    IdentifierIDField,  // name
    TypeIDField         // type
  >;

  using FunctionTypeLayout = BCRecordLayout<
    FUNCTION_TYPE,
    TypeIDField, // output
    FunctionTypeRepresentationField, // representation
    BCFixed<1>,  // noescape?
    BCFixed<1>,   // throws?
    DifferentiabilityKindField // differentiability kind

    // trailed by parameters
  >;

  using FunctionParamLayout = BCRecordLayout<
    FUNCTION_PARAM,
    IdentifierIDField,   // name
    TypeIDField,         // type
    BCFixed<1>,          // vararg?
    BCFixed<1>,          // autoclosure?
    BCFixed<1>,          // non-ephemeral?
    ValueOwnershipField, // inout, shared or owned?
    BCFixed<1>           // noDerivative?
  >;

  using MetatypeTypeLayout = BCRecordLayout<
    METATYPE_TYPE,
    TypeIDField,                       // instance type
    MetatypeRepresentationField        // representation
  >;

  using ExistentialMetatypeTypeLayout = BCRecordLayout<
    EXISTENTIAL_METATYPE_TYPE,
    TypeIDField,                       // instance type
    MetatypeRepresentationField        // representation
  >;

  using PrimaryArchetypeTypeLayout = BCRecordLayout<
    PRIMARY_ARCHETYPE_TYPE,
    GenericSignatureIDField, // generic environment
    BCVBR<4>, // generic type parameter depth
    BCVBR<4>  // index + 1, or zero if we have a generic type parameter decl
  >;

  using OpenedArchetypeTypeLayout = BCRecordLayout<
    OPENED_ARCHETYPE_TYPE,
    TypeIDField         // the existential type
  >;
  
  using OpaqueArchetypeTypeLayout = BCRecordLayout<
    OPAQUE_ARCHETYPE_TYPE,
    DeclIDField,           // the opaque type decl
    SubstitutionMapIDField // the arguments
  >;
  
  using NestedArchetypeTypeLayout = BCRecordLayout<
    NESTED_ARCHETYPE_TYPE,
    TypeIDField, // root archetype
    TypeIDField // interface type relative to root
  >;
  
  using DynamicSelfTypeLayout = BCRecordLayout<
    DYNAMIC_SELF_TYPE,
    TypeIDField          // self type
  >;

  using ProtocolCompositionTypeLayout = BCRecordLayout<
    PROTOCOL_COMPOSITION_TYPE,
    BCFixed<1>,          // has AnyObject constraint
    BCArray<TypeIDField> // protocols
  >;

  using BoundGenericTypeLayout = BCRecordLayout<
    BOUND_GENERIC_TYPE,
    DeclIDField, // generic decl
    TypeIDField, // parent
    BCArray<TypeIDField> // generic arguments
  >;

  using GenericFunctionTypeLayout = BCRecordLayout<
    GENERIC_FUNCTION_TYPE,
    TypeIDField,         // output
    FunctionTypeRepresentationField, // representation
    BCFixed<1>,          // throws?
    DifferentiabilityKindField, // differentiability kind
    GenericSignatureIDField // generic signture

    // trailed by parameters
  >;

  using SILFunctionTypeLayout = BCRecordLayout<
    SIL_FUNCTION_TYPE,
    SILCoroutineKindField, // coroutine kind
    ParameterConventionField, // callee convention
    SILFunctionTypeRepresentationField, // representation
    BCFixed<1>,            // pseudogeneric?
    BCFixed<1>,            // noescape?
    DifferentiabilityKindField, // differentiability kind
    BCFixed<1>,            // error result?
    BCVBR<6>,              // number of parameters
    BCVBR<5>,              // number of yields
    BCVBR<5>,              // number of results
    BCFixed<1>,            // generic signature implied
    GenericSignatureIDField, // generic signature
    SubstitutionMapIDField, // substitutions
    BCArray<TypeIDField>   // parameter types/conventions, alternating
                           // followed by result types/conventions, alternating
                           // followed by error result type/convention
    // Optionally a protocol conformance (for witness_methods)
    // Optionally a substitution map (for substituted function types)
  >;
  
  using SILBlockStorageTypeLayout = BCRecordLayout<
    SIL_BLOCK_STORAGE_TYPE,
    TypeIDField            // capture type
  >;

  using SILLayoutLayout = BCRecordLayout<
    SIL_LAYOUT,
    GenericSignatureIDField,    // generic signature
    BCVBR<8>,                   // number of fields
    BCArray<TypeIDWithBitField> // field types with mutability
  >;

  using SILBoxTypeLayout = BCRecordLayout<
    SIL_BOX_TYPE,
    SILLayoutIDField,     // layout
    SubstitutionMapIDField // substitutions
  >;

  template <unsigned Code>
  using SyntaxSugarTypeLayout = BCRecordLayout<
    Code,
    TypeIDField // element type
  >;

  using ArraySliceTypeLayout = SyntaxSugarTypeLayout<ARRAY_SLICE_TYPE>;
  using OptionalTypeLayout = SyntaxSugarTypeLayout<OPTIONAL_TYPE>;

  using DictionaryTypeLayout = BCRecordLayout<
    DICTIONARY_TYPE,
    TypeIDField, // key type
    TypeIDField  // value type
  >;

  using ReferenceStorageTypeLayout = BCRecordLayout<
    REFERENCE_STORAGE_TYPE,
    ReferenceOwnershipField, // ownership
    TypeIDField              // implementation type
  >;

  using UnboundGenericTypeLayout = BCRecordLayout<
    UNBOUND_GENERIC_TYPE,
    DeclIDField, // generic decl
    TypeIDField  // parent
  >;

  using TypeAliasLayout = BCRecordLayout<
    TYPE_ALIAS_DECL,
    IdentifierIDField, // name
    DeclContextIDField,// context decl
    TypeIDField, // underlying type
    TypeIDField, // interface type (no longer used)
    BCFixed<1>,  // implicit flag
    GenericSignatureIDField, // generic environment
    AccessLevelField, // access level
    BCArray<TypeIDField> // dependency types
    // Trailed by generic parameters (if any).
  >;

  using GenericTypeParamDeclLayout = BCRecordLayout<
    GENERIC_TYPE_PARAM_DECL,
    IdentifierIDField,  // name
    BCFixed<1>,         // implicit flag
    BCVBR<4>,           // depth
    BCVBR<4>            // index
  >;

  using AssociatedTypeDeclLayout = BCRecordLayout<
    ASSOCIATED_TYPE_DECL,
    IdentifierIDField,   // name
    DeclContextIDField,  // context decl
    TypeIDField,         // default definition
    BCFixed<1>,          // implicit flag
    BCArray<DeclIDField> // overridden associated types
  >;

  using StructLayout = BCRecordLayout<
    STRUCT_DECL,
    IdentifierIDField,      // name
    DeclContextIDField,     // context decl
    BCFixed<1>,             // implicit flag
    BCFixed<1>,             // isObjC
    GenericSignatureIDField, // generic environment
    AccessLevelField,       // access level
    BCVBR<4>,               // number of conformances
    BCVBR<4>,               // number of inherited types
    BCArray<TypeIDField>    // inherited types, followed by dependency types
    // Trailed by the generic parameters (if any), the members record, and
    // finally conformance info (if any).
  >;

  using EnumLayout = BCRecordLayout<
    ENUM_DECL,
    IdentifierIDField,      // name
    DeclContextIDField,     // context decl
    BCFixed<1>,             // implicit flag
    BCFixed<1>,             // isObjC
    GenericSignatureIDField, // generic environment
    TypeIDField,            // raw type
    AccessLevelField,       // access level
    BCVBR<4>,               // number of conformances
    BCVBR<4>,               // number of inherited types
    BCArray<TypeIDField>    // inherited types, followed by dependency types
    // Trailed by the generic parameters (if any), the members record, and
    // finally conformance info (if any).
  >;

  using ClassLayout = BCRecordLayout<
    CLASS_DECL,
    IdentifierIDField,      // name
    DeclContextIDField,     // context decl
    BCFixed<1>,             // implicit?
    BCFixed<1>,             // explicitly objc?
    BCFixed<1>,             // inherits convenience initializers from its superclass?
    GenericSignatureIDField, // generic environment
    TypeIDField,            // superclass
    AccessLevelField,       // access level
    BCVBR<4>,               // number of conformances
    BCVBR<4>,               // number of inherited types
    BCArray<TypeIDField>    // inherited types, followed by dependency types
    // Trailed by the generic parameters (if any), the members record, and
    // finally conformance info (if any).
  >;

  using ProtocolLayout = BCRecordLayout<
    PROTOCOL_DECL,
    IdentifierIDField,      // name
    DeclContextIDField,     // context decl
    BCFixed<1>,             // implicit flag
    BCFixed<1>,             // class-bounded?
    BCFixed<1>,             // objc?
    BCFixed<1>,             // existential-type-supported?
    AccessLevelField,       // access level
    BCVBR<4>,               // number of inherited types
    BCArray<TypeIDField>    // inherited types, followed by dependency types
    // Trailed by the generic parameters (if any), the members record, and
    // the default witness table record
  >;

  /// A default witness table for a protocol.
  using DefaultWitnessTableLayout = BCRecordLayout<
    DEFAULT_WITNESS_TABLE,
    BCArray<DeclIDField>
    // An array of requirement / witness pairs
  >;

  using ConstructorLayout = BCRecordLayout<
    CONSTRUCTOR_DECL,
    DeclContextIDField, // context decl
    BCFixed<1>,  // failable?
    BCFixed<1>,  // IUO result?
    BCFixed<1>,  // implicit?
    BCFixed<1>,  // objc?
    BCFixed<1>,  // stub implementation?
    BCFixed<1>,  // throws?
    CtorInitializerKindField,  // initializer kind
    GenericSignatureIDField, // generic environment
    DeclIDField, // overridden decl
    AccessLevelField, // access level
    BCFixed<1>,   // requires a new vtable slot
    BCFixed<1>,   // 'required' but overridden is not (used for recovery)
    BCVBR<5>,     // number of parameter name components
    BCArray<IdentifierIDField> // name components,
                               // followed by TypeID dependencies
    // This record is trailed by:
    // - its generic parameters, if any
    // - its parameter patterns,
    // - the foreign error convention, if any
    // - inlinable body text, if any
  >;

  using VarLayout = BCRecordLayout<
    VAR_DECL,
    IdentifierIDField, // name
    DeclContextIDField,  // context decl
    BCFixed<1>,   // implicit?
    BCFixed<1>,   // explicitly objc?
    BCFixed<1>,   // static?
    VarDeclIntroducerField,   // introducer
    BCFixed<1>,   // HasNonPatternBindingInit?
    BCFixed<1>,   // is getter mutating?
    BCFixed<1>,   // is setter mutating?
    BCFixed<1>,   // is this the backing storage for a lazy property?
    DeclIDField,  // if this is a lazy property, this is the backing storage
    OpaqueReadOwnershipField,   // opaque read ownership
    ReadImplKindField,   // read implementation
    WriteImplKindField,   // write implementation
    ReadWriteImplKindField,   // read-write implementation
    AccessorCountField, // number of accessors
    TypeIDField,  // interface type
    BCFixed<1>,   // IUO value?
    DeclIDField,  // overridden decl
    AccessLevelField, // access level
    AccessLevelField, // setter access, if applicable
    DeclIDField, // opaque return type decl
    BCFixed<2>,  // # of property wrapper backing properties
    BCVBR<4>,    // total number of vtable entries introduced by all accessors
    BCArray<TypeIDField> // accessors, backing properties, and dependencies
  >;

  using ParamLayout = BCRecordLayout<
    PARAM_DECL,
    IdentifierIDField,       // argument name
    IdentifierIDField,       // parameter name
    DeclContextIDField,      // context decl
    ParamDeclSpecifierField, // specifier
    TypeIDField,             // interface type
    BCFixed<1>,              // isIUO?
    BCFixed<1>,              // isVariadic?
    BCFixed<1>,              // isAutoClosure?
    DefaultArgumentField,    // default argument kind
    BCBlob                   // default argument text
  >;

  using FuncLayout = BCRecordLayout<
    FUNC_DECL,
    DeclContextIDField,  // context decl
    BCFixed<1>,   // implicit?
    BCFixed<1>,   // is 'static' or 'class'?
    StaticSpellingKindField, // spelling of 'static' or 'class'
    BCFixed<1>,   // isObjC?
    SelfAccessKindField,   // self access kind
    BCFixed<1>,   // has forced static dispatch?
    BCFixed<1>,   // throws?
    GenericSignatureIDField, // generic environment
    TypeIDField,  // result interface type
    BCFixed<1>,   // IUO result?
    DeclIDField,  // operator decl
    DeclIDField,  // overridden function
    BCFixed<1>,   // whether the overridden decl affects ABI
    BCVBR<5>,     // 0 for a simple name, otherwise the number of parameter name
                  // components plus one
    AccessLevelField, // access level
    BCFixed<1>,   // requires a new vtable slot
    DeclIDField,  // opaque result type decl
    BCArray<IdentifierIDField> // name components,
                               // followed by TypeID dependencies
    // The record is trailed by:
    // - its _silgen_name, if any
    // - its generic parameters, if any
    // - body parameter patterns
    // - the foreign error convention, if any
    // - inlinable body text, if any
  >;
  
  using OpaqueTypeLayout = BCRecordLayout<
    OPAQUE_TYPE_DECL,
    DeclContextIDField, // decl context
    DeclIDField, // naming decl
    GenericSignatureIDField, // interface generic signature
    TypeIDField, // interface type for opaque type
    GenericSignatureIDField, // generic environment
    SubstitutionMapIDField // optional substitution map for underlying type
    // trailed by generic parameters
  >;

  // TODO: remove the unnecessary FuncDecl components here
  using AccessorLayout = BCRecordLayout<
    ACCESSOR_DECL,
    DeclContextIDField,  // context decl
    BCFixed<1>,   // implicit?
    BCFixed<1>,   // is 'static' or 'class'?
    StaticSpellingKindField, // spelling of 'static' or 'class'
    BCFixed<1>,   // isObjC?
    SelfAccessKindField,   // self access kind
    BCFixed<1>,   // has forced static dispatch?
    BCFixed<1>,   // throws?
    GenericSignatureIDField, // generic environment
    TypeIDField,  // result interface type
    BCFixed<1>,   // IUO result?
    DeclIDField,  // overridden function
    BCFixed<1>,   // whether the overridden decl affects ABI
    DeclIDField,  // AccessorStorageDecl
    AccessorKindField, // accessor kind
    AccessLevelField, // access level
    BCFixed<1>,   // requires a new vtable slot
    BCFixed<1>,   // is transparent
    BCArray<IdentifierIDField> // name components,
                               // followed by TypeID dependencies
    // The record is trailed by:
    // - its _silgen_name, if any
    // - its generic parameters, if any
    // - body parameter patterns
    // - the foreign error convention, if any
    // - inlinable body text, if any
  >;

  using PatternBindingLayout = BCRecordLayout<
    PATTERN_BINDING_DECL,
    DeclContextIDField, // context decl
    BCFixed<1>,  // implicit flag
    BCFixed<1>,  // static?
    StaticSpellingKindField, // spelling of 'static' or 'class'
    BCVBR<3>,    // numpatterns
    BCArray<DeclContextIDField> // init contexts
    // The patterns trail the record.
  >;

  template <unsigned Code>
  using UnaryOperatorLayout = BCRecordLayout<
    Code, // ID field
    IdentifierIDField,  // name
    DeclContextIDField, // context decl
    BCArray<DeclIDField> // designated types
  >;

  using PrefixOperatorLayout = UnaryOperatorLayout<PREFIX_OPERATOR_DECL>;
  using PostfixOperatorLayout = UnaryOperatorLayout<POSTFIX_OPERATOR_DECL>;

  using InfixOperatorLayout = BCRecordLayout<
    INFIX_OPERATOR_DECL,
    IdentifierIDField, // name
    DeclContextIDField,// context decl
    DeclIDField,       // precedence group
    BCArray<DeclIDField> // designated types
  >;

  using PrecedenceGroupLayout = BCRecordLayout<
    PRECEDENCE_GROUP_DECL,
    IdentifierIDField, // name
    DeclContextIDField,// context decl
    AssociativityField,// associativity
    BCFixed<1>,        // assignment
    BCVBR<2>,          // numHigherThan
    BCArray<DeclIDField> // higherThan, followed by lowerThan
  >;

  using EnumElementLayout = BCRecordLayout<
    ENUM_ELEMENT_DECL,
    DeclContextIDField,// context decl
    BCFixed<1>,  // implicit?
    BCFixed<1>,  // has payload?
    EnumElementRawValueKindField,  // raw value kind
    BCFixed<1>,  // implicit raw value?
    BCFixed<1>,  // negative raw value?
    IdentifierIDField, // raw value
    BCVBR<5>, // number of parameter name components
    BCArray<IdentifierIDField> // name components,

    // The record is trailed by:
    // - its argument parameters, if any
  >;

  using SubscriptLayout = BCRecordLayout<
    SUBSCRIPT_DECL,
    DeclContextIDField, // context decl
    BCFixed<1>,  // implicit?
    BCFixed<1>,  // objc?
    BCFixed<1>,   // is getter mutating?
    BCFixed<1>,   // is setter mutating?
    OpaqueReadOwnershipField,   // opaque read ownership
    ReadImplKindField,   // read implementation
    WriteImplKindField,   // write implementation
    ReadWriteImplKindField,   // read-write implementation
    AccessorCountField, // number of accessors
    GenericSignatureIDField, // generic environment
    TypeIDField, // element interface type
    BCFixed<1>,  // IUO element?
    DeclIDField, // overridden decl
    AccessLevelField, // access level
    AccessLevelField, // setter access, if applicable
    StaticSpellingKindField,    // is subscript static?
    BCVBR<5>,    // number of parameter name components
    DeclIDField, // opaque return type decl
    BCVBR<4>,    // total number of vtable entries introduced by all accessors
    BCArray<IdentifierIDField> // name components,
                               // followed by DeclID accessors,
                               // followed by TypeID dependencies
    // Trailed by:
    // - generic parameters, if any
    // - the indices pattern
  >;

  using ExtensionLayout = BCRecordLayout<
    EXTENSION_DECL,
    TypeIDField, // extended type
    DeclIDField, // extended nominal
    DeclContextIDField, // context decl
    BCFixed<1>,  // implicit flag
    GenericSignatureIDField,  // generic environment
    BCVBR<4>,    // # of protocol conformances
    BCVBR<4>,    // number of inherited types
    BCArray<TypeIDField> // inherited types, followed by TypeID dependencies
    // Trailed by the generic parameter lists, members record, and then
    // conformance info (if any).
  >;

  using DestructorLayout = BCRecordLayout<
    DESTRUCTOR_DECL,
    DeclContextIDField, // context decl
    BCFixed<1>,  // implicit?
    BCFixed<1>,  // objc?
    GenericSignatureIDField // generic environment
    // This record is trailed by its inlinable body text
  >;

  using InlinableBodyTextLayout = BCRecordLayout<
    INLINABLE_BODY_TEXT,
    BCBlob // body text
  >;

  using ParameterListLayout = BCRecordLayout<
    PARAMETERLIST,
    BCArray<DeclIDField> // params
  >;

  using ParenPatternLayout = BCRecordLayout<
    PAREN_PATTERN,
    BCFixed<1> // implicit?
    // The sub-pattern trails the record.
  >;

  using TuplePatternLayout = BCRecordLayout<
    TUPLE_PATTERN,
    TypeIDField, // type
    BCVBR<5>,    // arity
    BCFixed<1>   // implicit?
    // The elements trail the record.
  >;

  using TuplePatternEltLayout = BCRecordLayout<
    TUPLE_PATTERN_ELT,
    IdentifierIDField     // label
    // The element pattern trails the record.
  >;

  using NamedPatternLayout = BCRecordLayout<
    NAMED_PATTERN,
    DeclIDField, // associated VarDecl
    TypeIDField, // type
    BCFixed<1>   // implicit?
  >;

  using AnyPatternLayout = BCRecordLayout<
    ANY_PATTERN,
    TypeIDField, // type
    BCFixed<1>   // implicit?
    // FIXME: is the type necessary?
  >;

  using TypedPatternLayout = BCRecordLayout<
    TYPED_PATTERN,
    TypeIDField, // associated type
    BCFixed<1>   // implicit?
    // The sub-pattern trails the record.
  >;

  using VarPatternLayout = BCRecordLayout<
    VAR_PATTERN,
    BCFixed<1>, // isLet?
    BCFixed<1>  // implicit?
    // The sub-pattern trails the record.
  >;

  using GenericParamListLayout = BCRecordLayout<
    GENERIC_PARAM_LIST,
    BCArray<DeclIDField>        // the GenericTypeParamDecls
  >;

  using GenericSignatureLayout = BCRecordLayout<
    GENERIC_SIGNATURE,
    BCArray<TypeIDField>         // generic parameter types
  >;

  using SubstitutionMapLayout = BCRecordLayout<
    SUBSTITUTION_MAP,
    GenericSignatureIDField,     // generic signature
    BCVBR<5>,                    // # of conformances
    BCArray<TypeIDField>         // replacement types
    // Conformances trail the record.
  >;

  using SILGenericSignatureLayout = BCRecordLayout<
    SIL_GENERIC_SIGNATURE,
    BCArray<TypeIDField>         // (generic parameter name, sugared interface
                                 //  type) pairs
  >;

  using GenericRequirementLayout = BCRecordLayout<
    GENERIC_REQUIREMENT,
    GenericRequirementKindField, // requirement kind
    TypeIDField,                 // subject type
    TypeIDField                  // constraint type
  >;

  using LayoutRequirementLayout = BCRecordLayout<
    LAYOUT_REQUIREMENT,
    LayoutRequirementKindField,  // requirement kind
    TypeIDField,                 // type being constrained
    BCVBR<16>,                   // size
    BCVBR<8>                     // alignment
  >;

  /// Specifies the private discriminator string for a private declaration. This
  /// identifies the declaration's original source file in some opaque way.
  using PrivateDiscriminatorLayout = BCRecordLayout<
    PRIVATE_DISCRIMINATOR,
    IdentifierIDField  // discriminator string, as an identifier
  >;

  using LocalDiscriminatorLayout = BCRecordLayout<
    LOCAL_DISCRIMINATOR,
    BCVBR<2> // context-scoped discriminator counter
  >;

  using FilenameForPrivateLayout = BCRecordLayout<
    FILENAME_FOR_PRIVATE,
    IdentifierIDField  // the file name, as an identifier
  >;

  /// A placeholder for lack of concrete conformance information.
  using AbstractProtocolConformanceLayout = BCRecordLayout<
    ABSTRACT_PROTOCOL_CONFORMANCE,
    DeclIDField // the protocol
  >;

  /// A placeholder for an invalid conformance.
  using InvalidProtocolConformanceLayout = BCRecordLayout<
    INVALID_PROTOCOL_CONFORMANCE
  >;

  using NormalProtocolConformanceLayout = BCRecordLayout<
    NORMAL_PROTOCOL_CONFORMANCE,
    DeclIDField, // the protocol
    DeclContextIDField, // the decl that provided this conformance
    BCVBR<5>, // type mapping count
    BCVBR<5>, // value mapping count
    BCVBR<5>, // requirement signature conformance count
    BCArray<DeclIDField>
    // The array contains type witnesses, then value witnesses.
    // Requirement signature conformances follow, then the substitution records
    // for the associated types.
  >;

  using SelfProtocolConformanceLayout = BCRecordLayout<
    SELF_PROTOCOL_CONFORMANCE,
    DeclIDField // the protocol
  >;

  using SpecializedProtocolConformanceLayout = BCRecordLayout<
    SPECIALIZED_PROTOCOL_CONFORMANCE,
    TypeIDField,           // conforming type
    SubstitutionMapIDField // substitution map
    // trailed by the underlying conformance
  >;

  using InheritedProtocolConformanceLayout = BCRecordLayout<
    INHERITED_PROTOCOL_CONFORMANCE,
    TypeIDField // the conforming type
  >;

  // Refers to a normal protocol conformance in the given module via its id.
  using NormalProtocolConformanceIdLayout = BCRecordLayout<
    NORMAL_PROTOCOL_CONFORMANCE_ID,
    NormalConformanceIDField // the normal conformance ID
  >;

  using ProtocolConformanceXrefLayout = BCRecordLayout<
    PROTOCOL_CONFORMANCE_XREF,
    DeclIDField, // the protocol being conformed to
    DeclIDField, // the nominal type of the conformance
    ModuleIDField // the module in which the conformance can be found
  >;

  using MembersLayout = BCRecordLayout<
    MEMBERS,
    BCArray<DeclIDField>
  >;

  using XRefLayout = BCRecordLayout<
    XREF,
    ModuleIDField,  // base module ID
    BCVBR<4>        // xref path length (cannot be 0)
  >;

  using XRefTypePathPieceLayout = BCRecordLayout<
    XREF_TYPE_PATH_PIECE,
    IdentifierIDField, // name
    IdentifierIDField, // private discriminator
    BCFixed<1>,        // restrict to protocol extension
    BCFixed<1>         // imported from Clang?
  >;
  
  using XRefOpaqueReturnTypePathPieceLayout = BCRecordLayout<
    XREF_OPAQUE_RETURN_TYPE_PATH_PIECE,
    IdentifierIDField // mangled name of defining decl
  >;

  using XRefValuePathPieceLayout = BCRecordLayout<
    XREF_VALUE_PATH_PIECE,
    TypeIDField,       // type
    IdentifierIDField, // name
    BCFixed<1>,        // restrict to protocol extension
    BCFixed<1>,        // imported from Clang?
    BCFixed<1>         // static?
  >;

  using XRefInitializerPathPieceLayout = BCRecordLayout<
    XREF_INITIALIZER_PATH_PIECE,
    TypeIDField,             // type
    BCFixed<1>,              // restrict to protocol extension
    BCFixed<1>,              // imported from Clang?
    CtorInitializerKindField // initializer kind
  >;

  using XRefExtensionPathPieceLayout = BCRecordLayout<
    XREF_EXTENSION_PATH_PIECE,
    ModuleIDField,       // module ID
    GenericSignatureIDField  // for a constrained extension,
                             // the generic signature
  >;

  using XRefOperatorOrAccessorPathPieceLayout = BCRecordLayout<
    XREF_OPERATOR_OR_ACCESSOR_PATH_PIECE,
    IdentifierIDField, // name
    AccessorKindField  // accessor kind OR operator fixity
  >;
  static_assert(std::is_same<AccessorKindField, OperatorKindField>::value,
                "accessor kinds and operator kinds are not compatible");

  using XRefGenericParamPathPieceLayout = BCRecordLayout<
    XREF_GENERIC_PARAM_PATH_PIECE,
    BCVBR<5>, // depth
    BCVBR<5>  // index
  >;

  using SILGenNameDeclAttrLayout = BCRecordLayout<
    SILGenName_DECL_ATTR,
    BCFixed<1>, // implicit flag
    BCBlob      // _silgen_name
  >;

  using CDeclDeclAttrLayout = BCRecordLayout<
    CDecl_DECL_ATTR,
    BCFixed<1>, // implicit flag
    BCBlob      // _silgen_name
  >;

  
  using AlignmentDeclAttrLayout = BCRecordLayout<
    Alignment_DECL_ATTR,
    BCFixed<1>, // implicit flag
    BCVBR<8>    // alignment
  >;
  
  using SwiftNativeObjCRuntimeBaseDeclAttrLayout = BCRecordLayout<
    SwiftNativeObjCRuntimeBase_DECL_ATTR,
    BCFixed<1>, // implicit flag
    IdentifierIDField // name
  >;

  using SemanticsDeclAttrLayout = BCRecordLayout<
    Semantics_DECL_ATTR,
    BCFixed<1>, // implicit flag
    BCBlob      // semantics value
  >;

  using EffectsDeclAttrLayout = BCRecordLayout<
    Effects_DECL_ATTR,
    BCFixed<2>  // modref value
  >;

  using ForeignErrorConventionLayout = BCRecordLayout<
    FOREIGN_ERROR_CONVENTION,
    ForeignErrorConventionKindField,  // kind
    BCFixed<1>,                       // owned
    BCFixed<1>,                       // replaced
    BCVBR<4>,                         // error parameter index
    TypeIDField,                      // error parameter type
    TypeIDField                       // result type
  >;

  using AbstractClosureExprLayout = BCRecordLayout<
    ABSTRACT_CLOSURE_EXPR_CONTEXT,
    TypeIDField, // type
    BCFixed<1>, // implicit
    BCVBR<4>, // discriminator
    DeclContextIDField // parent context decl
  >;

  using TopLevelCodeDeclContextLayout = BCRecordLayout<
    TOP_LEVEL_CODE_DECL_CONTEXT,
    DeclContextIDField // parent context decl
  >;

  using PatternBindingInitializerLayout = BCRecordLayout<
    PATTERN_BINDING_INITIALIZER_CONTEXT,
    DeclIDField, // parent pattern binding decl
    BCVBR<3>,    // binding index in the pattern binding decl
    BCBlob       // initializer text, if present
  >;

  using DefaultArgumentInitializerLayout = BCRecordLayout<
    DEFAULT_ARGUMENT_INITIALIZER_CONTEXT,
    DeclContextIDField, // parent context decl
    BCVBR<3> // parameter index
  >;

  // Stub layouts, unused.
  using ReferenceOwnershipDeclAttrLayout
    = BCRecordLayout<ReferenceOwnership_DECL_ATTR>;
  using RawDocCommentDeclAttrLayout = BCRecordLayout<RawDocComment_DECL_ATTR>;
  using AccessControlDeclAttrLayout = BCRecordLayout<AccessControl_DECL_ATTR>;
  using SetterAccessDeclAttrLayout = BCRecordLayout<SetterAccess_DECL_ATTR>;
  using ObjCBridgedDeclAttrLayout = BCRecordLayout<ObjCBridged_DECL_ATTR>;
  using SynthesizedProtocolDeclAttrLayout
    = BCRecordLayout<SynthesizedProtocol_DECL_ATTR>;
  using ImplementsDeclAttrLayout = BCRecordLayout<Implements_DECL_ATTR>;
  using ObjCRuntimeNameDeclAttrLayout
    = BCRecordLayout<ObjCRuntimeName_DECL_ATTR>;
  using RestatedObjCConformanceDeclAttrLayout
    = BCRecordLayout<RestatedObjCConformance_DECL_ATTR>;
  using ClangImporterSynthesizedTypeDeclAttrLayout
    = BCRecordLayout<ClangImporterSynthesizedType_DECL_ATTR>;
  using PrivateImportDeclAttrLayout = BCRecordLayout<PrivateImport_DECL_ATTR>;
  using ProjectedValuePropertyDeclAttrLayout = BCRecordLayout<
      ProjectedValueProperty_DECL_ATTR,
      BCFixed<1>,        // isImplicit
      IdentifierIDField  // name
  >;

  using InlineDeclAttrLayout = BCRecordLayout<
    Inline_DECL_ATTR,
    BCFixed<2>  // inline value
  >;

  using OptimizeDeclAttrLayout = BCRecordLayout<
    Optimize_DECL_ATTR,
    BCFixed<2>  // optimize value
  >;

  using AvailableDeclAttrLayout = BCRecordLayout<
    Available_DECL_ATTR,
    BCFixed<1>, // implicit flag
    BCFixed<1>, // is unconditionally unavailable?
    BCFixed<1>, // is unconditionally deprecated?
    BCFixed<1>, // is this PackageDescription version-specific kind?
    BC_AVAIL_TUPLE, // Introduced
    BC_AVAIL_TUPLE, // Deprecated
    BC_AVAIL_TUPLE, // Obsoleted
    BCVBR<5>,   // platform
    BCVBR<5>,   // number of bytes in message string
    BCVBR<5>,   // number of bytes in rename string
    BCBlob      // platform, followed by message
  >;

  using OriginallyDefinedInDeclAttrLayout = BCRecordLayout<
    OriginallyDefinedIn_DECL_ATTR,
    BCFixed<1>,     // implicit flag
    BC_AVAIL_TUPLE, // moved OS version
    BCVBR<5>,       // platform
    BCBlob          // original module name
  >;

  using ObjCDeclAttrLayout = BCRecordLayout<
    ObjC_DECL_ATTR,
    BCFixed<1>, // implicit flag
    BCFixed<1>, // Swift 3 inferred
    BCFixed<1>, // implicit name flag
    BCVBR<4>,   // # of arguments (+1) or zero if no name
    BCArray<IdentifierIDField>
  >;

  using SpecializeDeclAttrLayout = BCRecordLayout<
    Specialize_DECL_ATTR,
    BCFixed<1>, // exported flag
    BCFixed<1>, // specialization kind
    GenericSignatureIDField // specialized signature
  >;

  using DifferentiableDeclAttrLayout = BCRecordLayout<
    Differentiable_DECL_ATTR,
    BCFixed<1>, // Implicit flag.
    BCFixed<1>, // Linear flag.
    IdentifierIDField, // JVP name.
    DeclIDField, // JVP function declaration.
    IdentifierIDField, // VJP name.
    DeclIDField, // VJP function declaration.
    GenericSignatureIDField, // Derivative generic signature.
    BCArray<BCFixed<1>> // Differentiation parameter indices' bitvector.
  >;

  using DerivativeDeclAttrLayout = BCRecordLayout<
    Derivative_DECL_ATTR,
    BCFixed<1>, // Implicit flag.
    IdentifierIDField, // Original name.
    DeclIDField, // Original function declaration.
    AutoDiffDerivativeFunctionKindField, // Derivative function kind.
    BCArray<BCFixed<1>> // Differentiation parameter indices' bitvector.
  >;

  using TransposeDeclAttrLayout = BCRecordLayout<
    Transpose_DECL_ATTR,
    BCFixed<1>, // Implicit flag.
    IdentifierIDField, // Original name.
    DeclIDField, // Original function declaration.
    BCArray<BCFixed<1>> // Transposed parameter indices' bitvector.
  >;

#define SIMPLE_DECL_ATTR(X, CLASS, ...)         \
  using CLASS##DeclAttrLayout = BCRecordLayout< \
    CLASS##_DECL_ATTR, \
    BCFixed<1> /* implicit flag */ \
  >;
#include "swift/AST/Attr.def"

  using DynamicReplacementDeclAttrLayout = BCRecordLayout<
    DynamicReplacement_DECL_ATTR,
    BCFixed<1>, // implicit flag
    DeclIDField, // replaced function
    BCVBR<4>,   // # of arguments (+1) or zero if no name
    BCArray<IdentifierIDField>
  >;

  using CustomDeclAttrLayout = BCRecordLayout<
    Custom_DECL_ATTR,
    BCFixed<1>,  // implicit flag
    TypeIDField // type referenced by this custom attribute
  >;

  using ImplicitlySynthesizesNestedRequirementDeclAttrLayout = BCRecordLayout<
    ImplicitlySynthesizesNestedRequirement_DECL_ATTR,
    BCBlob      // member name
  >;
}

/// Returns the encoding kind for the given decl.
///
/// Note that this does not work for all encodable decls, only those designed
/// to be stored in a hash table.
static inline decls_block::RecordKind getKindForTable(const Decl *D) {
  using namespace decls_block;

  switch (D->getKind()) {
  case DeclKind::TypeAlias:
    return decls_block::TYPE_ALIAS_DECL;
  case DeclKind::Enum:
    return decls_block::ENUM_DECL;
  case DeclKind::Struct:
    return decls_block::STRUCT_DECL;
  case DeclKind::Class:
    return decls_block::CLASS_DECL;
  case DeclKind::Protocol:
    return decls_block::PROTOCOL_DECL;

  case DeclKind::Func:
    return decls_block::FUNC_DECL;
  case DeclKind::Var:
    return decls_block::VAR_DECL;
  case DeclKind::Param:
    return decls_block::PARAM_DECL;

  case DeclKind::Subscript:
    return decls_block::SUBSCRIPT_DECL;
  case DeclKind::Constructor:
    return decls_block::CONSTRUCTOR_DECL;
  case DeclKind::Destructor:
    return decls_block::DESTRUCTOR_DECL;

  default:
    llvm_unreachable("cannot store this kind of decl in a hash table");
  }
}

/// The record types within the identifier block.
///
/// \sa IDENTIFIER_BLOCK_ID
namespace identifier_block {
  enum {
    IDENTIFIER_DATA = 1
  };

  using IdentifierDataLayout = BCRecordLayout<IDENTIFIER_DATA, BCBlob>;
};

/// The record types within the index block.
///
/// \sa INDEX_BLOCK_ID
namespace index_block {
  enum RecordKind {
    TYPE_OFFSETS = 1,
    DECL_OFFSETS,
    IDENTIFIER_OFFSETS,
    TOP_LEVEL_DECLS,
    OPERATORS,
    EXTENSIONS,
    CLASS_MEMBERS_FOR_DYNAMIC_LOOKUP,
    OPERATOR_METHODS,

    /// The Objective-C method index, which contains a mapping from
    /// Objective-C selectors to the methods/initializers/properties/etc. that
    /// produce Objective-C methods.
    OBJC_METHODS,

    ENTRY_POINT,
    LOCAL_DECL_CONTEXT_OFFSETS,
    LOCAL_TYPE_DECLS,
    OPAQUE_RETURN_TYPE_DECLS,
    GENERIC_SIGNATURE_OFFSETS,
    NORMAL_CONFORMANCE_OFFSETS,
    SIL_LAYOUT_OFFSETS,

    PRECEDENCE_GROUPS,
    NESTED_TYPE_DECLS,
    DECL_MEMBER_NAMES,

    ORDERED_TOP_LEVEL_DECLS,

    SUBSTITUTION_MAP_OFFSETS,
    LastRecordKind = SUBSTITUTION_MAP_OFFSETS,
  };
  
  constexpr const unsigned RecordIDFieldWidth = 5;
  static_assert(LastRecordKind < (1 << RecordIDFieldWidth),
                "not enough bits for all record kinds");
  using RecordIDField = BCFixed<RecordIDFieldWidth>;

  using OffsetsLayout = BCGenericRecordLayout<
    RecordIDField, // record ID
    BCArray<BitOffsetField>
  >;

  using DeclListLayout = BCGenericRecordLayout<
    RecordIDField, // record ID
    BCVBR<16>,  // table offset within the blob (see below)
    BCBlob  // map from identifier strings to decl kinds / decl IDs
  >;

  using GroupNamesLayout = BCGenericRecordLayout<
    RecordIDField, // record ID
    BCBlob       // actual names
  >;

  using ExtensionTableLayout = BCRecordLayout<
    EXTENSIONS, // record ID
    BCVBR<16>,  // table offset within the blob (see below)
    BCBlob  // map from identifier strings to decl kinds / decl IDs
  >;

  using ObjCMethodTableLayout = BCRecordLayout<
    OBJC_METHODS,  // record ID
    BCVBR<16>,     // table offset within the blob (see below)
    BCBlob         // map from Objective-C selectors to methods with that selector
  >;

  using NestedTypeDeclsLayout = BCRecordLayout<
    NESTED_TYPE_DECLS, // record ID
    BCVBR<16>,  // table offset within the blob (see below)
    BCBlob  // map from identifier strings to decl kinds / decl IDs
  >;

  using DeclMemberNamesLayout = BCRecordLayout<
    DECL_MEMBER_NAMES, // record ID
    BCVBR<16>,  // table offset within the blob (see below)
    BCBlob  // map from member DeclBaseNames to offsets of DECL_MEMBERS records
  >;

  using EntryPointLayout = BCRecordLayout<
    ENTRY_POINT,
    DeclIDField  // the ID of the main class; 0 if there was a main source file
  >;

  using OrderedDeclsLayout = BCGenericRecordLayout<
    RecordIDField,        // record ID
    BCArray<DeclIDField>  // list of decls by ID
  >;
}

/// \sa DECL_MEMBER_TABLES_BLOCK_ID
namespace decl_member_tables_block {
  enum RecordKind {
    DECL_MEMBERS = 1,
  };

  using DeclMembersLayout = BCRecordLayout<
    DECL_MEMBERS, // record ID
    BCVBR<16>,  // table offset within the blob (see below)
    BCBlob  // maps from DeclIDs to DeclID vectors
  >;
}

} // end namespace serialization
} // end namespace swift

#endif<|MERGE_RESOLUTION|>--- conflicted
+++ resolved
@@ -55,11 +55,7 @@
 /// describe what change you made. The content of this comment isn't important;
 /// it just ensures a conflict if two people change the module format.
 /// Don't worry about adhering to the 80-column limit for this line.
-<<<<<<< HEAD
-const uint16_t SWIFTMODULE_VERSION_MINOR = 525; // function parameter noDerivative
-=======
-const uint16_t SWIFTMODULE_VERSION_MINOR = 530; // @_implicitly_synthesizes_nested_requirement
->>>>>>> e1663c93
+const uint16_t SWIFTMODULE_VERSION_MINOR = 531; // function parameter noDerivative
 
 /// A standard hash seed used for all string hashes in a serialized module.
 ///
